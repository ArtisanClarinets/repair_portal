## 2025-12-18 - [Critical] Prevent Unauthorized Instrument Takeover
**Vulnerability:** The public mail-in repair form allowed any user to transfer ownership of an existing instrument to themselves by submitting a request with a matching serial number.
**Learning:** Public-facing forms with `ignore_permissions=True` must never perform sensitive updates based on unverified user input.
**Prevention:** Removed logic that automatically updated `Instrument.customer` on serial number collision. Mismatches are now preserved for staff review.

## 2025-12-18 - Ensure Address Linking for Data Integrity
**Vulnerability:** Reusing existing addresses without ensuring they are linked to the current customer creates orphan usage.
**Learning:** Shared entity usage must enforce explicit linking to the current owner.
**Prevention:** Updated `_ensure_address` to explicitly link found addresses to the current customer.
<<<<<<< HEAD

## 2025-05-21 - [High] Missing Role Checks in Lab API
**Vulnerability:** Publicly whitelisted functions `save_tone_fitness` and `save_leak_test` allowed any logged-in user to create records using `ignore_permissions=True` without validating the user's role.
**Learning:** `ignore_permissions=True` bypasses framework permission checks; explicit role validation is mandatory for privileged actions exposed via API.
**Prevention:** Added checks for 'Technician' or 'Lab' roles to match existing API patterns.
=======
## 2025-12-20 - [High] Harden Customer Profile API
**Vulnerability:** The `update_customer_profile` endpoint allowed users to save an email address without proper format validation.
**Learning:** All user-provided data, especially critical information like email addresses, must be validated on the server side to ensure data integrity.
**Prevention:** Added a call to `frappe.utils.validate_email_address` to enforce correct email formatting before saving.

## 2025-12-19 - Safe Query Construction with Query Builder
**Vulnerability:** Raw SQL queries using f-strings for WHERE clauses (even with parameters) can be flagged as potential injection vectors and are harder to maintain.
**Learning:** Frappe's `frappe.qb` provides a safer, more readable abstraction for constructing complex queries with dynamic filters.
**Prevention:** Refactored `get_optimized_instrument_list` to use `frappe.qb`, eliminating raw SQL string interpolation.
>>>>>>> 2f11ab06
<|MERGE_RESOLUTION|>--- conflicted
+++ resolved
@@ -7,13 +7,11 @@
 **Vulnerability:** Reusing existing addresses without ensuring they are linked to the current customer creates orphan usage.
 **Learning:** Shared entity usage must enforce explicit linking to the current owner.
 **Prevention:** Updated `_ensure_address` to explicitly link found addresses to the current customer.
-<<<<<<< HEAD
 
 ## 2025-05-21 - [High] Missing Role Checks in Lab API
 **Vulnerability:** Publicly whitelisted functions `save_tone_fitness` and `save_leak_test` allowed any logged-in user to create records using `ignore_permissions=True` without validating the user's role.
 **Learning:** `ignore_permissions=True` bypasses framework permission checks; explicit role validation is mandatory for privileged actions exposed via API.
 **Prevention:** Added checks for 'Technician' or 'Lab' roles to match existing API patterns.
-=======
 ## 2025-12-20 - [High] Harden Customer Profile API
 **Vulnerability:** The `update_customer_profile` endpoint allowed users to save an email address without proper format validation.
 **Learning:** All user-provided data, especially critical information like email addresses, must be validated on the server side to ensure data integrity.
@@ -22,5 +20,4 @@
 ## 2025-12-19 - Safe Query Construction with Query Builder
 **Vulnerability:** Raw SQL queries using f-strings for WHERE clauses (even with parameters) can be flagged as potential injection vectors and are harder to maintain.
 **Learning:** Frappe's `frappe.qb` provides a safer, more readable abstraction for constructing complex queries with dynamic filters.
-**Prevention:** Refactored `get_optimized_instrument_list` to use `frappe.qb`, eliminating raw SQL string interpolation.
->>>>>>> 2f11ab06
+**Prevention:** Refactored `get_optimized_instrument_list` to use `frappe.qb`, eliminating raw SQL string interpolation.