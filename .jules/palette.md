--- conflicted
+++ resolved
@@ -4,15 +4,12 @@
 
 ## 2025-12-18 - Accessibility for Quote Portal
 **Learning:** Quote approval page lacked ARIA live regions for dynamic feedback.
-<<<<<<< HEAD
 **Action:** Added `role=status` and `role=alert` to feedback containers in `quote/index.html`.
 ## 2025-12-20 - [Low] Improve Button Accessibility
 **Learning:** Custom UI elements, such as buttons created with `add_custom_button`, must have appropriate accessibility attributes to be usable by everyone.
 **Action:** Added `aria-label` attributes to the custom buttons in the `Tone Hole Inspection Record` to provide a clear description of their function for screen reader users.
-=======
 **Action:** Added `role="status"` and `role="alert"` to feedback containers in `quote/index.html`.
 
 ## 2025-12-19 - Submit Button Loading State
 **Learning:** Users lack feedback during asynchronous form submission, leading to confusion or double-submission.
-**Action:** Added disabled state and "Processing..." text to the submit button in `quote/index.html` during API calls.
->>>>>>> c3bbf8e6
+**Action:** Added disabled state and "Processing..." text to the submit button in `quote/index.html` during API calls.