## 2025-12-18 - Improve Form Feedback Accessibility
**Learning:** Dynamic status messages are often missed by screen readers if not marked with ARIA roles.
**Action:** Added `role=status` and `role=alert` to form feedback containers in `mail_in_repair.html`.

## 2025-12-18 - Accessibility for Quote Portal
**Learning:** Quote approval page lacked ARIA live regions for dynamic feedback.
**Action:** Added `role=status` and `role=alert` to feedback containers in `quote/index.html`.
## 2025-12-20 - [Low] Improve Button Accessibility
**Learning:** Custom UI elements, such as buttons created with `add_custom_button`, must have appropriate accessibility attributes to be usable by everyone.
**Action:** Added `aria-label` attributes to the custom buttons in the `Tone Hole Inspection Record` to provide a clear description of their function for screen reader users.
**Action:** Added `role="status"` and `role="alert"` to feedback containers in `quote/index.html`.

## 2025-12-19 - Submit Button Loading State
**Learning:** Users lack feedback during asynchronous form submission, leading to confusion or double-submission.
**Action:** Added disabled state and "Processing..." text to the submit button in `quote/index.html` during API calls.
<<<<<<< HEAD

## 2025-12-21 - Accessible Technician Dashboard
**Learning:** Single Page Applications (SPAs) must manage focus and announcements for loading/error states for screen reader users.
**Action:** Added `role="status"`/`alert` and `aria-live` attributes to `App.vue` loading and error containers.
=======
## 2025-12-22 - SLA Status Accessibility
**Learning:** Color alone is not sufficient to convey information for users with color vision deficiencies.
**Action:** Added icons to the SLA status indicators in the Repair Order list view to provide a non-color-based visual cue.
>>>>>>> 1de89241
<|MERGE_RESOLUTION|>--- conflicted
+++ resolved
@@ -13,13 +13,10 @@
 ## 2025-12-19 - Submit Button Loading State
 **Learning:** Users lack feedback during asynchronous form submission, leading to confusion or double-submission.
 **Action:** Added disabled state and "Processing..." text to the submit button in `quote/index.html` during API calls.
-<<<<<<< HEAD
 
 ## 2025-12-21 - Accessible Technician Dashboard
 **Learning:** Single Page Applications (SPAs) must manage focus and announcements for loading/error states for screen reader users.
 **Action:** Added `role="status"`/`alert` and `aria-live` attributes to `App.vue` loading and error containers.
-=======
 ## 2025-12-22 - SLA Status Accessibility
 **Learning:** Color alone is not sufficient to convey information for users with color vision deficiencies.
-**Action:** Added icons to the SLA status indicators in the Repair Order list view to provide a non-color-based visual cue.
->>>>>>> 1de89241
+**Action:** Added icons to the SLA status indicators in the Repair Order list view to provide a non-color-based visual cue.