--- conflicted
+++ resolved
@@ -20,17 +20,6 @@
         with:
           node-version: 18          # Frappe v15 front-end toolchain uses ≥ 18
           cache: "npm"
-<<<<<<< HEAD
-
-      - name: Install Biome
-        run: npm install -g @biomejs/biome
-
-      - name: Run Biome
-        run: biome check .          # exits non-zero on any style error
-=======
-
-          # exits non-zero on any style error
->>>>>>> dcf577e9
 
       # ───────────────────────────── Python / Ruff (back-end) ────────────────
       - name: Set up Python
@@ -44,11 +33,5 @@
           pip install ruff
 
       - name: Run Ruff
-<<<<<<< HEAD
-        run: ruff check .           # explicit sub-command, clearer in logs
-=======
 
-        run: ruff check .           # explicit sub-command, clearer in logs
-
-        run: ruff check .           # explicit sub-command, clearer in logs
->>>>>>> dcf577e9
+        run: ruff check .           # explicit sub-command, clearer in logs