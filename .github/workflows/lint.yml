--- conflicted
+++ resolved
@@ -5,11 +5,6 @@
 jobs:
   lint:
     runs-on: ubuntu-22.04           # GitHub runner tag, no patch number
-<<<<<<< HEAD
-
-    permissions:
-      contents: read                # least-privilege for forks
-=======
 
     permissions:
       contents: read                # least-privilege for forks
@@ -25,24 +20,12 @@
         with:
           node-version: 18          # Frappe v15 front-end toolchain uses ≥ 18
           cache: "npm"
->>>>>>> bb119217
 
-    steps:
-      # ───────────────────────────── Git checkout ────────────────────────────
-      - name: Checkout code
-        uses: actions/checkout@v4    # v4 = faster/safer submodule handling
+      - name: Install Biome
+        run: npm install -g @biomejs/biome
 
-<<<<<<< HEAD
-      # ───────────────────────────── Node / Biome (JS+TS) ────────────────────
-      - name: Set up Node
-        uses: actions/setup-node@v4
-        with:
-          node-version: 18          # Frappe v15 front-end toolchain uses ≥ 18
-          cache: "npm"
-=======
       - name: Run Biome
         run: biome check .          # exits non-zero on any style error
->>>>>>> bb119217
 
       # ───────────────────────────── Python / Ruff (back-end) ────────────────
       - name: Set up Python
@@ -56,8 +39,4 @@
           pip install ruff
 
       - name: Run Ruff
-<<<<<<< HEAD
-        run: ruff check . --fix
-=======
-        run: ruff check .           # explicit sub-command, clearer in logs
->>>>>>> bb119217
+        run: ruff check .           # explicit sub-command, clearer in logs