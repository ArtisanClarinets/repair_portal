--- conflicted
+++ resolved
@@ -22,12 +22,5 @@
 ### Next Steps
 - Add unit tests
 - Add CI hooks via GitHub Actions
-<<<<<<< HEAD
 - Instrument Profile web view tests added
-
-*Last updated: 2025-06-30*
-=======
-- Added Technician access entry for Instrument Profile DocType
-
-*Last updated: 2025-06-28*
->>>>>>> 9f363aed
+- Added Technician access entry for Instrument Profile DocType