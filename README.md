# Repair Portal

## Update Log

### 2025-06-16
- Added Instrument Category DocType (`instrument_profile/doctype/instrument_category/`).
- Controller and JSON schema included for Instrument Category.
- Ensured all files present per Frappe v15 convention.
- Ready for migration.

### 2025-07-01
- Added Pulse Update feature with real-time repair tracking.

### 2025-07-02
- Added `scripts/sort_doctype_json.py` utility to alphabetically sort DocType JSON keys and nested lists. Run it with the path to any DocType JSON file to normalize field order before committing.

### 2025-07-03
- Completed full production implementation of all scoped Repair Portal features:
  - Customer Sign-Off Portal (media, signature, workflow, shipping integration).
  - Defect Heat-Map dashboard and backend aggregation.
  - Certificate of Service PDF with QR/meta options.
  - Full Service Planning Suite (predictive, component lifespan, school planner, reminder workflows).
  - Instrument Profile modules: Timeline, Valuation, Upgrade Wishlist, Ownership transfer.
  - Full Client Portal: Unified chat, progress tracker, referrals, notifications.
  - Tools: Tuner, Bore Scanner, Adhesive timer, Pad kit builder.
  - Bench Ops: Screw Map, Kanban, Video training.

### 2025-07-10
- Added dedicated Client Portal dashboard at `/me`.
- Player and Instrument profile routes now use `/players/<name>` and `/instruments/<serial>`.
- Updated portal menu to match new navigation scheme.

### 2025-07-11
- Added public landing page at `/`.
- Fixed dashboard links to use stored routes directly.

### 2025-07-12
- Introduced **Lifetime Instrument Timeline** with Instrument Event table.
- Instrument comments feed into the timeline.
- Added global UI overhaul with `theme.css`, `base.html`, and reusable navbar/footer.
- All portal templates now extend the new base layout for a consistent brand look.
- Next Upgrade button suggests services via `/repair-hub/upgrade`.

<<<<<<< HEAD
=======
## Enabling Pulse Update Feature
1. Run `bench migrate` to apply new DocTypes.
2. Use `/repair_pulse?name=REQ-0001` to view live updates.
3. Technicians call `pulse_update.create_update` API to post progress.

## Development

### Frontend
Run `npm run dev` to launch Vite in development mode. Production assets are built via `bench build --apps repair_portal` which consumes `vite.config.ts`.

### Intake OCR Import
To convert handwritten intake forms into ERPNext documents:
1. Upload the scanned PDF or image to the File DocType.
2. Call `frappe.call('repair_portal.intake.import_handwritten_intake', {file_id})`.
3. A new **Clarinet Intake** record will be created with fields populated from OCR.

### Customer Sign-Off Portal
After repairs are completed, clients can digitally approve the job:
1. Visit `/customer_sign_off?repair=REQ-0001`.
2. Sign in the provided canvas area.
3. The signature is saved to a **Customer Sign-Off** record and shipping labels become available.

## Docs Per Module
Each module folder now contains a `README.md` listing:
- All implemented features.
- Available DocTypes.
- Integration points.
- Usage or testing notes where relevant.

This ensures every module is self-documented and follows Frappe v15 architecture cleanly.# Repair Portal

## Update Log

### 2025-06-16
- Added Instrument Category DocType (`instrument_profile/doctype/instrument_category/`).
- Controller and JSON schema included for Instrument Category.
- Ensured all files present per Frappe v15 convention.
- Ready for migration.

### 2025-07-01
- Added Pulse Update feature with real-time repair tracking.

### 2025-07-02
- Added `scripts/sort_doctype_json.py` utility to alphabetically sort DocType JSON keys and nested lists. Run it with the path to any DocType JSON file to normalize field order before committing.

### 2025-07-03
- Completed full production implementation of all scoped Repair Portal features:
  - Customer Sign-Off Portal (media, signature, workflow, shipping integration).
  - Defect Heat-Map dashboard and backend aggregation.
  - Certificate of Service PDF with QR/meta options.
  - Full Service Planning Suite (predictive, component lifespan, school planner, reminder workflows).
  - Instrument Profile modules: Timeline, Valuation, Upgrade Wishlist, Ownership transfer.
  - Full Client Portal: Unified chat, progress tracker, referrals, notifications.
  - Tools: Tuner, Bore Scanner, Adhesive timer, Pad kit builder.
  - Bench Ops: Screw Map, Kanban, Video training.

### 2025-07-10
- Added dedicated Client Portal dashboard at `/me`.
- Player and Instrument profile routes now use `/players/<name>` and `/instruments/<serial>`.
- Updated portal menu to match new navigation scheme.

### 2025-07-11
- Added public landing page at `/`.
- Fixed dashboard links to use stored routes directly.

### 2025-07-12
- Introduced **Lifetime Instrument Timeline** with Instrument Event table.
- Instrument comments feed into the timeline.
- Added global UI overhaul with `theme.css`, `base.html`, and reusable navbar/footer.
- All portal templates now extend the new base layout for a consistent brand look.
- Next Upgrade button suggests services via `/repair-hub/upgrade`.

>>>>>>> dcf577e9
## Enabling Pulse Update Feature
1. Run `bench migrate` to apply new DocTypes.
2. Use `/repair_pulse?name=REQ-0001` to view live updates.
3. Technicians call `pulse_update.create_update` API to post progress.

## Development

### Frontend
Run `npm run dev` to launch Vite in development mode. Production assets are built via `bench build --apps repair_portal` which consumes `vite.config.ts`.

### Intake OCR Import
To convert handwritten intake forms into ERPNext documents:
1. Upload the scanned PDF or image to the File DocType.
2. Call `frappe.call('repair_portal.intake.import_handwritten_intake', {file_id})`.
3. A new **Clarinet Intake** record will be created with fields populated from OCR.

### Customer Sign-Off Portal
After repairs are completed, clients can digitally approve the job:
1. Visit `/customer_sign_off?repair=REQ-0001`.
2. Sign in the provided canvas area.
3. The signature is saved to a **Customer Sign-Off** record and shipping labels become available.

## Docs Per Module
Each module folder now contains a `README.md` listing:
- All implemented features.
- Available DocTypes.
- Integration points.
- Usage or testing notes where relevant.

This ensures every module is self-documented and follows Frappe v15 architecture cleanly.<|MERGE_RESOLUTION|>--- conflicted
+++ resolved
@@ -41,8 +41,6 @@
 - All portal templates now extend the new base layout for a consistent brand look.
 - Next Upgrade button suggests services via `/repair-hub/upgrade`.
 
-<<<<<<< HEAD
-=======
 ## Enabling Pulse Update Feature
 1. Run `bench migrate` to apply new DocTypes.
 2. Use `/repair_pulse?name=REQ-0001` to view live updates.
@@ -115,7 +113,6 @@
 - All portal templates now extend the new base layout for a consistent brand look.
 - Next Upgrade button suggests services via `/repair-hub/upgrade`.
 
->>>>>>> dcf577e9
 ## Enabling Pulse Update Feature
 1. Run `bench migrate` to apply new DocTypes.
 2. Use `/repair_pulse?name=REQ-0001` to view live updates.
