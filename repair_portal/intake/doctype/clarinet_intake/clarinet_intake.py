# relative path: intake/doctype/clarinet_intake/clarinet_intake.py
<<<<<<< HEAD
# updated: 2025-06-28
# version: 1.1
# purpose: On submit, spawn setup entry, validate completion
=======
# updated: 2025-06-18
# version: 1.1
# purpose: On submit, spawn setup entry, validate completion and link instrument profile
>>>>>>> 542aa122

import frappe
from frappe.model.document import Document


class ClarinetIntake(Document):
    def validate(self):
        missing = []

        if not self.instrument_profile and self.serial_number:
            existing = frappe.db.exists('Instrument Profile', {'serial_number': self.serial_number})
            if existing:
                self.instrument_profile = existing
            else:
                profile = frappe.new_doc('Instrument Profile')
                profile.serial_number = self.serial_number
                profile.brand = self.brand
                profile.model = self.model
                profile.instrument_category = self.instrument_category
                profile.owner = self.customer
                profile.insert(ignore_permissions=True)
                self.instrument_profile = profile.name

        if not self.instrument_profile:
            missing.append('Instrument Profile')
        if not self.checklist:
            missing.append("Checklist")
        if not self.customer_consent_form:
            missing.append("Consent Form")
        if not self.appointment:
            missing.append("Appointment")
        if not self.inspection:
            missing.append("Inspection")
        if missing:
            frappe.throw(f'Cannot submit Intake — missing: {", ".join(missing)}')

    def on_submit(self):
        setup = frappe.new_doc("Clarinet Initial Setup")
        setup.intake = self.name
        setup.instrument_profile = self.instrument_profile
        setup.customer = self.customer
        setup.insert(ignore_permissions=True)
        frappe.msgprint("Initial Setup created and linked.")<|MERGE_RESOLUTION|>--- conflicted
+++ resolved
@@ -1,13 +1,13 @@
 # relative path: intake/doctype/clarinet_intake/clarinet_intake.py
-<<<<<<< HEAD
+
 # updated: 2025-06-28
 # version: 1.1
 # purpose: On submit, spawn setup entry, validate completion
-=======
+
 # updated: 2025-06-18
 # version: 1.1
 # purpose: On submit, spawn setup entry, validate completion and link instrument profile
->>>>>>> 542aa122
+
 
 import frappe
 from frappe.model.document import Document
