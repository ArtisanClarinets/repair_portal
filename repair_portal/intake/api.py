
# Absolute Path: /home/frappe/frappe-bench/apps/repair_portal/repair_portal/intake/api.py
<<<<<<< HEAD
# Last Updated: 2025-10-11
# Version: v3.0.0 (Fortune-500 intake API surface)
# Purpose:
#   Hardened API surface for the Intake wizard and supporting flows.
#   • Implements audited, rate-limited endpoints powering the intake wizard.
#   • Enforces least-privilege role checks, idempotency, and structured telemetry.
#   • Reuses existing intake services for customer sync, serial handling, and settings.

from __future__ import annotations

import hashlib
import json
import time
from typing import Any, Iterable

import frappe
from frappe import _
from frappe.utils import add_to_date, now_datetime
from frappe.model.document import Document

from repair_portal.intake.doctype.brand_mapping_rule.brand_mapping_rule import map_brand
from repair_portal.intake.services import intake_sync
from repair_portal.repair_portal.doctype.clarinet_intake_settings.clarinet_intake_settings import (
    get_intake_settings,
)
from repair_portal.repair_portal.doctype.intake_session.intake_session import IntakeSession
from repair_portal.utils.serials import ensure_instrument_serial, find_by_serial, normalize_serial
=======
# Last Updated: 2025-10-10
# Version: v2.0.0 (Intake wizard APIs, ownership enforcement, telemetry logging)
# Purpose:
#   Hardened API surface for the Intake wizard and supporting flows.
#   • Secure endpoints for lookup, upserts, session persistence, and intake submission
#   • Strict allow_guest=False with role/permission validation and telemetry logging
#   • Reuse existing intake services (serial utilities, customer sync, brand mapping)

from __future__ import annotations

from typing import Any, Sequence
from urllib.parse import quote

import frappe
from frappe import _
from frappe.utils import get_link_to_form

from repair_portal.intake.doctype.brand_mapping_rule.brand_mapping_rule import map_brand
from repair_portal.intake.services import intake_sync
from repair_portal.repair_portal_settings.doctype.repair_portal_settings.repair_portal_settings import (  # noqa: F401
    RepairPortalSettings,
)
from repair_portal.utils.serials import find_by_serial, normalize_serial

LOGGER = frappe.logger("intake")
_PRIVILEGED_ROLES = {"System Manager", "Intake Coordinator"}
_ALLOWED_PLAYER_FIELDS = {
    "player_name",
    "preferred_name",
    "primary_email",
    "primary_phone",
    "player_level",
    "customer",
    "newsletter_subscription",
    "targeted_marketing_optin",
    "player_profile_id",
}

>>>>>>> f05367ff


<<<<<<< HEAD
_REQUIRED_ROLES = {"System Manager", "Repair Manager", "Intake Coordinator"}
_IDEMP_CACHE_PREFIX = "intake_api:idempotency"
_DEFAULT_SLA_HOURS = 72
_DEFAULT_SLA_LABEL = "Promise by"
_SEARCH_CUSTOMER_FIELDS = ["name", "customer_name", "email_id", "mobile_no"]
_SEARCH_INSTRUMENT_FIELDS = ["name", "serial_no", "brand", "model", "customer"]
_PLAYER_FIELDS = {
    "player_name",
    "preferred_name",
    "primary_email",
    "primary_phone",
    "player_level",
    "customer",
    "newsletter_subscription",
    "targeted_marketing_optin",
    "mailing_address",
}


def _coerce_dict(value: Any) -> dict[str, Any]:
    if not value:
        return {}
    if isinstance(value, dict):
        return value
    try:
        parsed = frappe.parse_json(value)
    except Exception:
        return {}
    return parsed or {}


def _get_request_ip() -> str:
    return getattr(frappe.local, "request_ip", None) or "0.0.0.0"


def _request_hash(payload: Any) -> str:
    normalized = json.dumps(payload, sort_keys=True, separators=(",", ":")) if isinstance(payload, dict) else frappe.as_unicode(payload)
    digest = hashlib.sha256(normalized.encode("utf-8")).hexdigest()
    return f"sha256-{digest}"


def _mask_email(value: str | None) -> str | None:
    if not value or "@" not in value:
        return value
    local, domain = value.split("@", 1)
    if len(local) <= 2:
        masked_local = "*" * len(local)
    else:
        masked_local = f"{local[0]}{'*' * (len(local) - 2)}{local[-1]}"
    return f"{masked_local}@{domain}"


def _mask_phone(value: str | None) -> str | None:
    if not value:
        return value
    digits = [ch for ch in value if ch.isdigit()]
    if len(digits) <= 4:
        return "***"
    return f"***-***-{''.join(digits[-4:])}"


def _mask_value(value: Any) -> Any:
    if isinstance(value, str):
        if "@" in value:
            return _mask_email(value)
        if any(ch.isdigit() for ch in value):
            return _mask_phone(value)
    return value


def _safe_refs(refs: dict[str, Any]) -> dict[str, Any]:
    return {key: _mask_value(val) if key in {"email", "phone"} else val for key, val in refs.items()}


def _require_roles(required: Iterable[str]) -> None:
    user = frappe.session.user
    if user == "Administrator":
        return
    roles = set(frappe.get_roles(user))
    if not roles.intersection(set(required)):
        raise frappe.PermissionError(_("You are not permitted to perform this intake operation."))


def _rate_limit(key: str, limit: int, window_seconds: int) -> None:
    cache = frappe.cache()
    user = frappe.session.user or "Guest"
    cache_key = f"intake_api:{user}:{key}"
    current = cache.incr(cache_key)
    if current == 1:
        cache.expire(cache_key, window_seconds)
    if current > limit:
        cache.expire(cache_key, window_seconds)
        raise frappe.TooManyRequestsError(_("You are performing this action too frequently. Please wait a moment."))


def _idempotency_key(payload: dict | str | None, session_id: str | None) -> str:
    if session_id:
        source = session_id
    else:
        if isinstance(payload, dict):
            normalized = json.dumps(payload, sort_keys=True, separators=(",", ":"))
        else:
            normalized = frappe.as_unicode(payload or "")
        bucket = now_datetime().replace(minute=0, second=0, microsecond=0).isoformat()
        source = f"{normalized}|{bucket}"
    return hashlib.sha256(source.encode("utf-8")).hexdigest()


def _get_idempotent_result(idempotency_key: str) -> dict[str, Any] | None:
    cache = frappe.cache()
    cached = cache.get_value(f"{_IDEMP_CACHE_PREFIX}:{idempotency_key}")
    if not cached:
        return None
    try:
        return frappe.parse_json(cached) or None
    except Exception:
        return None


def _remember_idempotent_result(idempotency_key: str, result: dict[str, Any]) -> None:
    cache = frappe.cache()
    cache.set_value(f"{_IDEMP_CACHE_PREFIX}:{idempotency_key}", json.dumps(result), expires_in_sec=300)


def _log(channel: str, event: dict[str, Any]) -> None:
    baseline = {
        "op": event.get("op"),
        "status": event.get("status"),
        "actor": frappe.session.user,
        "ip": event.get("ip") or _get_request_ip(),
        "session_id": event.get("session_id"),
        "idempotency_key": event.get("idempotency_key"),
        "request_hash": event.get("request_hash"),
        "timings_ms": event.get("timings_ms", {"total": 0, "db": 0}),
        "refs": _safe_refs(event.get("refs", {})),
    }
    if event.get("err"):
        baseline["err"] = event["err"]
    frappe.logger(channel).info(baseline)


def _get_session(session_id: str | None, *, for_write: bool = False) -> IntakeSession | None:
    if not session_id:
        return None
    if not frappe.db.exists("Intake Session", session_id):
        frappe.throw(_("Unknown intake session."), frappe.DoesNotExistError)
    session = frappe.get_doc("Intake Session", session_id)
    session.check_permission("write" if for_write else "read")
    return session


def _append_session_event(session: IntakeSession | None, event_type: str, payload: dict[str, Any] | None = None) -> None:
=======
def _ensure_serial_field_type() -> str | None:
    try:
        df = frappe.get_meta("Instrument").get_field("serial_no")
    except Exception:
        return None
    return getattr(df, "fieldtype", None) if df else None


def _is_privileged(user: str | None = None) -> bool:
    user = user or frappe.session.user
    if not user:
        return False
    if user == "Administrator":
        return True
    return bool(set(frappe.get_roles(user)).intersection(_PRIVILEGED_ROLES))


def _ensure_intake_permission(ptype: str = "read") -> None:
    if frappe.has_permission("Clarinet Intake", ptype=ptype):
        return
    if _is_privileged():
        return
    frappe.throw(_("Not permitted"), frappe.PermissionError)


def _ensure_player_permission(ptype: str = "write") -> None:
    if frappe.has_permission("Player Profile", ptype=ptype):
        return
    if _is_privileged():
        return
    frappe.throw(_("Not permitted"), frappe.PermissionError)


def _ensure_customer_permission(ptype: str = "write") -> None:
    if frappe.has_permission("Customer", ptype=ptype):
        return
    if _is_privileged():
        return
    frappe.throw(_("Not permitted"), frappe.PermissionError)


def _ensure_loaner_permission(ptype: str = "read") -> None:
    if frappe.has_permission("Loaner Instrument", ptype=ptype):
        return
    if _is_privileged():
        return
    frappe.throw(_("Not permitted"), frappe.PermissionError)


def _coerce_dict(value: Any) -> dict[str, Any]:
    if not value:
        return {}
    if isinstance(value, dict):
        return value
    try:
        parsed = frappe.parse_json(value)
    except Exception:
        return {}
    return parsed or {}


def _build_print_url(doctype: str, name: str, format_name: str) -> str:
    encoded_doctype = quote(doctype)
    encoded_name = quote(name)
    encoded_format = quote(format_name)
    return f"/printview?doctype={encoded_doctype}&name={encoded_name}&format={encoded_format}"


def _touch_session_event(session: Any, event_type: str, payload: dict[str, Any] | None = None) -> None:
>>>>>>> f05367ff
    if not session:
        return
    try:
        session.append_event(event_type, payload or {})
        session.save(ignore_permissions=True)
    except Exception:
<<<<<<< HEAD
        frappe.logger("intake_ui_audit").error(
            "Failed to append intake session telemetry", exc_info=True
        )


def _fetch_contact_name(email: str | None, phone: str | None) -> str | None:
    if email:
        contact = frappe.db.get_value("Contact", {"email_id": email}, "name")
        if contact:
            return contact
    if phone:
        contact = frappe.db.get_value("Contact Phone", {"phone": phone}, "parent")
        if contact:
            return contact
    return None


def _fetch_address_name(customer: str) -> str | None:
    return frappe.db.get_value(
        "Dynamic Link",
        {
            "link_doctype": "Customer",
            "link_name": customer,
            "parenttype": "Address",
        },
        "parent",
    )


def _resolve_customer(payload: dict[str, Any]) -> dict[str, Any]:
    customer_name = intake_sync.upsert_customer(payload)
    email = payload.get("email") or payload.get("email_id")
    phone = payload.get("phone") or payload.get("mobile_no")
    contact_name = _fetch_contact_name(email, phone)
    address_name = _fetch_address_name(customer_name)
    return {"customer": customer_name, "contact": contact_name, "address": address_name}


def _resolve_player_profile(payload: dict[str, Any]) -> str:
    data = {k: v for k, v in payload.items() if k in _PLAYER_FIELDS}
    if not data.get("player_name") or not data.get("primary_email"):
        frappe.throw(_("Player name and primary email are required."))
    player_name = None
    if payload.get("player_profile") and frappe.db.exists("Player Profile", payload["player_profile"]):
        player_name = payload["player_profile"]
    if not player_name:
        player_name = frappe.db.get_value("Player Profile", {"primary_email": data["primary_email"]}, "name")
    if not player_name and data.get("primary_phone"):
        player_name = frappe.db.get_value("Player Profile", {"primary_phone": data["primary_phone"]}, "name")
    default_level = "Amateur/Hobbyist"
    if player_name:
        doc = frappe.get_doc("Player Profile", player_name)
        doc.update(data)
        if not doc.player_level:
            doc.player_level = default_level
        doc.save()
        return doc.name
    doc = frappe.get_doc(
        {
            "doctype": "Player Profile",
            **data,
            "player_level": data.get("player_level") or default_level,
        }
    )
    doc.insert()
    return doc.name


def _brand_from_payload(payload: dict[str, Any]) -> str | None:
    brand = payload.get("brand") or payload.get("manufacturer")
    if not brand:
        return None
    mapped = map_brand(brand)
    payload["brand"] = mapped
    payload.setdefault("manufacturer", mapped)
    return mapped


def _default_instrument_category() -> str | None:
    return frappe.db.get_value("Instrument Category", {"is_active": 1}, "name")


def _find_existing_instrument(serial: str | None, named: str | None) -> tuple[str | None, dict[str, Any] | None]:
    if named and frappe.db.exists("Instrument", named):
        doc = frappe.get_doc("Instrument", named)
        return doc.name, doc.as_dict()
    if not serial:
        return None, None
    isn = find_by_serial(serial)
    if isn and isn.get("instrument") and frappe.db.exists("Instrument", isn["instrument"]):
        doc = frappe.get_doc("Instrument", isn["instrument"])
        return doc.name, doc.as_dict()
    instrument_name = frappe.db.get_value("Instrument", {"serial_no": serial}, "name")
    if instrument_name:
        doc = frappe.get_doc("Instrument", instrument_name)
        return doc.name, doc.as_dict()
    return None, None


def _find_or_create_instrument(payload: dict[str, Any], customer: str | None) -> tuple[str, str]:
    serial_input = payload.get("serial_no") or payload.get("serial")
    normalized_serial = normalize_serial(serial_input)
    if not normalized_serial:
        frappe.throw(_("A valid serial number is required."))
    existing_name, existing_doc = _find_existing_instrument(normalized_serial, payload.get("name"))
    brand = _brand_from_payload(payload)
    if existing_name:
        if brand and existing_doc and existing_doc.get("brand") != brand:
            frappe.db.set_value("Instrument", existing_name, "brand", brand)
        return existing_name, normalized_serial
    clarinet_type = payload.get("clarinet_type") or payload.get("instrument_type") or "B♭ Clarinet"
    instrument = frappe.get_doc(
        {
            "doctype": "Instrument",
            "serial_no": normalized_serial,
            "instrument_type": clarinet_type,
            "clarinet_type": clarinet_type,
            "brand": brand,
            "model": payload.get("model"),
            "customer": customer,
            "instrument_category": payload.get("instrument_category") or _default_instrument_category(),
            "current_status": payload.get("current_status") or "Active",
        }
    )
    instrument.insert()
    ensure_instrument_serial(serial_input=serial_input or normalized_serial, instrument=instrument.name)
    return instrument.name, normalized_serial


def resolve_sla(intake_payload: dict[str, Any] | None = None) -> dict[str, Any]:
    settings = get_intake_settings()
    hours = settings.get("sla_target_hours") or _DEFAULT_SLA_HOURS
    try:
        hours = int(hours)
    except (TypeError, ValueError):
        hours = _DEFAULT_SLA_HOURS
    label = settings.get("sla_label") or _DEFAULT_SLA_LABEL
    target_dt = add_to_date(now_datetime(), hours=hours)
    return {"target_dt": target_dt, "label": label}


@frappe.whitelist(allow_guest=False)
def search_customers(query: str) -> list[dict[str, Any]]:
    start = time.perf_counter()
    payload = {"query": query}
    request_hash = _request_hash(payload)
    _require_roles(_REQUIRED_ROLES)
    _rate_limit("search_customers", 120, 60)
    or_filters = []
    if query:
        like_query = f"%{query}%"
        or_filters = [
            ["customer_name", "like", like_query],
            ["email_id", "like", like_query],
            ["mobile_no", "like", like_query],
        ]
    customers = frappe.db.get_list(
        "Customer",
        fields=_SEARCH_CUSTOMER_FIELDS,
        or_filters=or_filters,
        limit=20,
        order_by="modified desc",
    )
    timings = {"total": int((time.perf_counter() - start) * 1000), "db": 0}
    _log(
        "intake_ui_audit",
        {
            "op": "search_customers",
            "status": "ok",
            "request_hash": request_hash,
            "timings_ms": timings,
            "refs": {"matches": len(customers)},
        },
    )
    return customers


@frappe.whitelist(allow_guest=False)
def search_instruments(q: dict[str, Any] | None = None) -> list[dict[str, Any]]:
    start = time.perf_counter()
    payload = _coerce_dict(q)
    request_hash = _request_hash(payload)
    _require_roles(_REQUIRED_ROLES)
    _rate_limit("search_instruments", 120, 60)
    filters: list[list[Any]] = []
    serial = payload.get("serial") or payload.get("serial_no")
    normalized = normalize_serial(serial) if serial else None
    if normalized:
        filters.append(["serial_no", "=", normalized])
    if payload.get("brand"):
        filters.append(["brand", "like", f"%{payload['brand']}%"])
    if payload.get("model"):
        filters.append(["model", "like", f"%{payload['model']}%"])
    instruments = frappe.db.get_list(
        "Instrument",
        fields=_SEARCH_INSTRUMENT_FIELDS,
        filters=filters,
        limit=20,
        order_by="modified desc",
    )
    timings = {"total": int((time.perf_counter() - start) * 1000), "db": 0}
    _log(
        "intake_ui_audit",
        {
            "op": "search_instruments",
            "status": "ok",
            "request_hash": request_hash,
            "timings_ms": timings,
            "refs": {"matches": len(instruments)},
        },
    )
    return instruments


@frappe.whitelist(allow_guest=False)
def upsert_customer(payload: dict[str, Any]) -> dict[str, Any]:
    start = time.perf_counter()
    data = _coerce_dict(payload)
    request_hash = _request_hash(data)
    _require_roles(_REQUIRED_ROLES)
    _rate_limit("upsert_customer", 60, 60)
    try:
        result = _resolve_customer(data)
    except Exception as exc:
        timings = {"total": int((time.perf_counter() - start) * 1000), "db": 0}
        _log(
            "intake_ui_security" if isinstance(exc, frappe.PermissionError) else "intake_ui_audit",
            {
                "op": "upsert_customer",
                "status": "error",
                "request_hash": request_hash,
                "timings_ms": timings,
                "err": {"code": exc.__class__.__name__, "msg": frappe.as_unicode(exc)},
            },
        )
        raise
    timings = {"total": int((time.perf_counter() - start) * 1000), "db": 0}
    _log(
        "intake_ui_audit",
        {
            "op": "upsert_customer",
            "status": "ok",
            "request_hash": request_hash,
            "timings_ms": timings,
            "refs": {"customer": result.get("customer")},
        },
    )
    return result


@frappe.whitelist(allow_guest=False)
def upsert_player_profile(payload: dict[str, Any]) -> dict[str, Any]:
    start = time.perf_counter()
    data = _coerce_dict(payload)
    request_hash = _request_hash(data)
    _require_roles(_REQUIRED_ROLES)
    _rate_limit("upsert_player_profile", 60, 60)
    try:
        profile_name = _resolve_player_profile(data)
    except Exception as exc:
        timings = {"total": int((time.perf_counter() - start) * 1000), "db": 0}
        _log(
            "intake_ui_security" if isinstance(exc, frappe.PermissionError) else "intake_ui_audit",
            {
                "op": "upsert_player_profile",
                "status": "error",
                "request_hash": request_hash,
                "timings_ms": timings,
                "err": {"code": exc.__class__.__name__, "msg": frappe.as_unicode(exc)},
            },
        )
        raise
    timings = {"total": int((time.perf_counter() - start) * 1000), "db": 0}
    _log(
        "intake_ui_audit",
        {
            "op": "upsert_player_profile",
            "status": "ok",
            "request_hash": request_hash,
            "timings_ms": timings,
            "refs": {"player_profile": profile_name},
        },
    )
    return {"player_profile": profile_name}


def _apply_accessories(intake_doc: Document, accessories: list[dict[str, Any]]) -> None:
    if not accessories:
        return
    intake_doc.set("accessory_id", [])
    for row in accessories:
        if not row:
            continue
        intake_doc.append(
            "accessory_id",
            {
                "item_code": row.get("item_code"),
                "description": row.get("description"),
                "qty": row.get("qty") or 1,
                "uom": row.get("uom"),
                "rate": row.get("rate"),
                "amount": row.get("amount"),
            },
        )


def _apply_service_fields(intake_doc: Document, service_payload: dict[str, Any]) -> None:
    if not service_payload:
        return
    mapping = {
        "customers_stated_issue": service_payload.get("issue"),
        "initial_assessment_notes": service_payload.get("notes"),
        "service_type_requested": service_payload.get("service_type"),
        "deposit_paid": service_payload.get("deposit"),
    }
    for fieldname, value in mapping.items():
        if value is not None:
            setattr(intake_doc, fieldname, value)


def _build_intake_refs(intake_doc: Document) -> dict[str, Any]:
    refs = {"intake": intake_doc.name, "instrument": intake_doc.instrument}
    inspection_name = frappe.db.get_value(
        "Instrument Inspection", {"intake_record_id": intake_doc.name}, "name"
    )
    if inspection_name:
        refs["inspection"] = inspection_name
    if getattr(intake_doc, "player_profile", None):
        refs["profile"] = intake_doc.player_profile
    return refs


@frappe.whitelist(allow_guest=False)
def create_full_intake(payload: dict[str, Any]) -> dict[str, Any]:
    start = time.perf_counter()
    data = _coerce_dict(payload)
    request_hash = _request_hash(data)
    session_id = data.get("session_id")
    idempotency_key = _idempotency_key(data, session_id)
    cached = _get_idempotent_result(idempotency_key)
    if cached:
        timings = {"total": int((time.perf_counter() - start) * 1000), "db": 0}
        _log(
            "intake_ui_audit",
            {
                "op": "create_full_intake",
                "status": "ok",
                "request_hash": request_hash,
                "idempotency_key": idempotency_key,
                "timings_ms": timings,
                "refs": cached,
            },
        )
        return cached

    _require_roles(_REQUIRED_ROLES)
    _rate_limit("create_full_intake", 30, 60)
    session = None
    try:
        session = _get_session(session_id, for_write=True)
    except Exception:
        session = None

    customer_payload = _coerce_dict(data.get("customer"))
    instrument_payload = _coerce_dict(data.get("instrument"))
    player_payload = _coerce_dict(data.get("player"))
    service_payload = _coerce_dict(data.get("service"))
    intake_payload = _coerce_dict(data.get("intake"))

    frappe.db.savepoint("create_full_intake")
    try:
        customer_result = _resolve_customer(customer_payload)
        player_profile = None
        if player_payload:
            player_profile = _resolve_player_profile(player_payload)

        instrument_name, normalized_serial = _find_or_create_instrument(
            instrument_payload, customer_result.get("customer")
        )

        intake_doc = frappe.get_doc({"doctype": "Clarinet Intake", **intake_payload})
        intake_doc.customer = customer_result.get("customer")
        intake_doc.customer_full_name = customer_payload.get("customer_name")
        intake_doc.customer_email = customer_payload.get("email") or customer_payload.get("email_id")
        intake_doc.customer_phone = customer_payload.get("phone") or customer_payload.get("mobile_no")
        intake_doc.instrument = instrument_name
        intake_doc.serial_no = normalized_serial
        intake_doc.instrument_category = (
            intake_payload.get("instrument_category")
            or instrument_payload.get("instrument_category")
            or _default_instrument_category()
        )
        intake_doc.manufacturer = instrument_payload.get("brand") or instrument_payload.get("manufacturer")
        intake_doc.model = instrument_payload.get("model")
        intake_doc.clarinet_type = (
            intake_payload.get("clarinet_type")
            or instrument_payload.get("clarinet_type")
            or "B♭ Clarinet"
        )
        if player_profile:
            intake_doc.player_profile = player_profile
        _apply_service_fields(intake_doc, service_payload)
        _apply_accessories(intake_doc, service_payload.get("accessories") if service_payload else [])

        sla_info = resolve_sla(intake_payload)
        if sla_info.get("target_dt"):
            intake_doc.promised_completion_date = sla_info["target_dt"].date()

        intake_doc.insert()
        intake_doc.submit()

        refs = _build_intake_refs(intake_doc)

        loaner_payload = _coerce_dict(data.get("loaner"))
        loaner_name = None
        if loaner_payload:
            loaner_name = loaner_payload.get("loaner") or loaner_payload.get("name")
        if loaner_name:
            current_status = frappe.db.get_value("Loaner Instrument", loaner_name, "status")
            if current_status not in {"Draft", "Returned", "Available"}:
                frappe.throw(_("Selected loaner instrument is not available."))
            frappe.db.set_value("Loaner Instrument", loaner_name, "intake", intake_doc.name)
            refs["loaner"] = loaner_name

        _remember_idempotent_result(idempotency_key, refs)

        if session:
            session.status = "Submitted"
            session.error_trace = None
            session.save(ignore_permissions=True)
            _append_session_event(session, "submit_success", {"intake": intake_doc.name})

        timings = {"total": int((time.perf_counter() - start) * 1000), "db": 0}
        _log(
            "intake_ui_audit",
            {
                "op": "create_full_intake",
                "status": "ok",
                "request_hash": request_hash,
                "idempotency_key": idempotency_key,
                "session_id": session_id,
                "timings_ms": timings,
                "refs": refs,
            },
        )
        return refs
    except Exception as exc:
        frappe.db.rollback("create_full_intake")
        if session:
            session.status = "Abandoned"
            session.error_trace = frappe.get_traceback()
            session.save(ignore_permissions=True)
            _append_session_event(session, "submit_error", {"error": frappe.as_unicode(exc)})
        timings = {"total": int((time.perf_counter() - start) * 1000), "db": 0}
        _log(
            "intake_ui_security" if isinstance(exc, frappe.PermissionError) else "intake_ui_audit",
            {
                "op": "create_full_intake",
                "status": "error",
                "request_hash": request_hash,
                "idempotency_key": idempotency_key,
                "session_id": session_id,
                "timings_ms": timings,
                "err": {"code": exc.__class__.__name__, "msg": frappe.as_unicode(exc)},
            },
        )
        raise


@frappe.whitelist(allow_guest=False)
def loaner_prepare(payload: dict[str, Any]) -> dict[str, Any]:
    start = time.perf_counter()
    data = _coerce_dict(payload)
    request_hash = _request_hash(data)
    _require_roles(_REQUIRED_ROLES)
    _rate_limit("loaner_prepare", 30, 60)
    loaner_name = data.get("loaner") or data.get("name")
    if not loaner_name:
        frappe.throw(_("Loaner identifier is required."))
    if not frappe.db.exists("Loaner Instrument", loaner_name):
        frappe.throw(_("Loaner Instrument not found."))
    status = frappe.db.get_value("Loaner Instrument", loaner_name, "status")
    if status not in {"Draft", "Returned", "Available"}:
        timings = {"total": int((time.perf_counter() - start) * 1000), "db": 0}
        _log(
            "intake_ui_security",
            {
                "op": "loaner_prepare",
                "status": "error",
                "request_hash": request_hash,
                "refs": {"loaner": loaner_name, "status": status},
                "timings_ms": timings,
                "err": {"code": "LoanerUnavailable", "msg": _("Loaner is not currently available.")},
            },
        )
        frappe.throw(_("Selected loaner instrument is not available."))
    timings = {"total": int((time.perf_counter() - start) * 1000), "db": 0}
    _log(
        "intake_ui_audit",
        {
            "op": "loaner_prepare",
            "status": "ok",
            "request_hash": request_hash,
            "refs": {"loaner": loaner_name, "status": status},
            "timings_ms": timings,
        },
    )
    return {"loaner": loaner_name}
=======
        LOGGER.error("Failed to append intake session event", exc_info=True)


def _get_session(session_id: str | None, *, create: bool = False) -> Any:
    if session_id:
        if not frappe.db.exists("Intake Session", session_id):
            frappe.throw(_("Unknown intake session"))
        session_doc = frappe.get_doc("Intake Session", session_id)
        session_doc.check_permission("write")
        return session_doc

    if not create:
        return None

    doc = frappe.get_doc({
        "doctype": "Intake Session",
    })
    doc.insert()
    return doc


def _update_session_payload(session: Any, payload: dict[str, Any], *, last_step: str | None = None, status: str | None = None) -> None:
    if not session:
        return
    if "customer" in payload:
        session.customer_json = payload.get("customer")
    if "instrument" in payload:
        session.instrument_json = payload.get("instrument")
    if "player" in payload:
        session.player_json = payload.get("player")
    if "intake" in payload:
        intake_block = session.intake_json or {}
        if isinstance(intake_block, str):
            intake_block = frappe.parse_json(intake_block) or {}
        intake_block.update(payload.get("intake") or {})
        session.intake_json = intake_block
    if last_step:
        session.last_step = last_step
    if status:
        session.status = status
    session.error_trace = None
    session.save()


def _serialize_session(session: Any) -> dict[str, Any]:
    if not session:
        return {}
    return {
        "name": session.name,
        "session_id": session.session_id,
        "status": session.status,
        "customer_json": _coerce_dict(session.customer_json),
        "instrument_json": _coerce_dict(session.instrument_json),
        "player_json": _coerce_dict(session.player_json),
        "intake_json": _coerce_dict(session.intake_json),
        "last_step": session.last_step,
        "expires_on": session.expires_on,
        "created_by": session.created_by,
        "error_trace": session.error_trace,
    }


def _build_intake_links(intake_doc: Any) -> dict[str, Any]:
    instrument_name = getattr(intake_doc, "instrument", None)
    links = {
        "intake_name": intake_doc.name,
        "intake_form_route": f"/app/clarinet-intake/{intake_doc.name}",
        "intake_receipt_print": _build_print_url("Clarinet Intake", intake_doc.name, "Intake Receipt"),
        "instrument_tag_print": None,
        "instrument_qr_print": None,
        "create_repair_request_route": "/app/repair-request/new-repair-request",
    }
    if instrument_name:
        links["instrument_form_route"] = f"/app/instrument/{instrument_name}"
    if getattr(intake_doc, "serial_no", None):
        links["instrument_tag_print"] = _build_print_url("Instrument", instrument_name or intake_doc.name, "Instrument Tag")
        links["instrument_qr_print"] = _build_print_url("Instrument", instrument_name or intake_doc.name, "Instrument QR Tag")
    return links


def _resolve_player_docname(data: dict[str, Any]) -> str | None:
    if data.get("name") and frappe.db.exists("Player Profile", data["name"]):
        return data["name"]
    if data.get("player_profile_id") and frappe.db.exists("Player Profile", data["player_profile_id"]):
        return data["player_profile_id"]
    if data.get("primary_email"):
        existing = frappe.db.get_value("Player Profile", {"primary_email": data["primary_email"]}, "name")
        if existing:
            return existing
    return None
>>>>>>> f05367ff


# ---------------------------------------------------------------------------
# Backwards-compatible endpoints retained for the Vue wizard (v2)
# ---------------------------------------------------------------------------


@frappe.whitelist(allow_guest=False)
def get_instrument_by_serial(serial_no: str) -> dict[str, Any] | None:
<<<<<<< HEAD
    if not serial_no:
        return None
    normalized = normalize_serial(serial_no)
    isn_doc = find_by_serial(serial_no)
    instrument = None
    if isn_doc and isn_doc.get("instrument") and frappe.db.exists("Instrument", isn_doc["instrument"]):
        instrument = frappe.get_doc("Instrument", isn_doc["instrument"])
    elif normalized and frappe.db.exists("Instrument", {"serial_no": normalized}):
        instrument_name = frappe.db.get_value("Instrument", {"serial_no": normalized}, "name")
        instrument = frappe.get_doc("Instrument", instrument_name)
    response = {
        "serial_input": serial_no,
        "normalized_serial": normalized,
        "match": bool(instrument),
        "instrument_name": instrument.name if instrument else None,
        "instrument": instrument.as_dict() if instrument else None,
        "instrument_serial_number": isn_doc.get("name") if isn_doc else None,
    }
    return response


@frappe.whitelist(allow_guest=False)
def list_available_loaners(filters: dict[str, Any] | None = None) -> list[dict[str, Any]]:
    data = _coerce_dict(filters)
    base_filters = [["status", "in", ["Draft", "Returned", "Available"]]]
    if data.get("linked_intake"):
        base_filters.append(["linked_intake", "=", data["linked_intake"]])
    loaners = frappe.get_all(
        "Loaner Instrument",
        filters=base_filters,
        fields=["name", "instrument", "status", "issue_date", "due_date", "returned"],
        order_by="modified desc",
        limit_page_length=25,
    )
    return [
        {
            "loaner": row["name"],
            "instrument": row.get("instrument"),
            "status": row.get("status"),
            "due_date": row.get("due_date"),
            "returned": row.get("returned"),
        }
        for row in loaners
    ]


@frappe.whitelist(allow_guest=False)
def save_intake_session(
    payload: dict[str, Any] | None = None,
    session_id: str | None = None,
    last_step: str | None = None,
    status: str | None = None,
) -> dict[str, Any]:
    _require_roles(_REQUIRED_ROLES)
    data = _coerce_dict(payload)
    session = _get_session(session_id, for_write=True)
    if not session:
        session = frappe.get_doc({"doctype": "Intake Session"})
        session.insert()
    if "customer" in data:
        session.customer_json = data.get("customer")
    if "instrument" in data:
        session.instrument_json = data.get("instrument")
    if "player" in data:
        session.player_json = data.get("player")
    if "intake" in data:
        session.intake_json = data.get("intake")
    if last_step:
        session.last_step = last_step
    if status:
        session.status = status
    session.error_trace = None
    session.save()
    _append_session_event(session, "api_call", {"operation": "save_session", "step": last_step})
    return {
        "name": session.name,
        "session_id": session.session_id,
        "status": session.status,
        "customer_json": session.customer_json,
        "instrument_json": session.instrument_json,
        "player_json": session.player_json,
        "intake_json": session.intake_json,
        "last_step": session.last_step,
        "expires_on": session.expires_on,
        "created_by": session.created_by,
        "error_trace": session.error_trace,
    }


@frappe.whitelist(allow_guest=False)
def load_intake_session(session_id: str) -> dict[str, Any]:
    _require_roles(_REQUIRED_ROLES)
    session = _get_session(session_id, for_write=False)
    if not session:
        frappe.throw(_("Session not found"))
    _append_session_event(session, "api_call", {"operation": "load_session"})
    return {
        "name": session.name,
        "session_id": session.session_id,
        "status": session.status,
        "customer_json": session.customer_json,
        "instrument_json": session.instrument_json,
        "player_json": session.player_json,
        "intake_json": session.intake_json,
        "last_step": session.last_step,
        "expires_on": session.expires_on,
        "created_by": session.created_by,
        "error_trace": session.error_trace,
    }


@frappe.whitelist(allow_guest=False)
def create_intake(payload: dict[str, Any], session_id: str | None = None) -> dict[str, Any]:
    data = _coerce_dict(payload)
    data["session_id"] = session_id
    return create_full_intake(data)


@frappe.whitelist(allow_guest=False)
def get_intake_session(session_id: str) -> dict[str, Any]:
=======
    """Secure lookup of instrument details by serial with normalization and brand mapping."""

    _ensure_intake_permission("read")
    if not serial_no:
        return None

    serial_field_type = _ensure_serial_field_type()
    isn_doc = find_by_serial(serial_no)
    instrument_doc = None

    if serial_field_type == "Link" and isn_doc and isn_doc.get("name"):
        instrument_name = frappe.db.get_value("Instrument", {"serial_no": isn_doc["name"]}, "name")
        if instrument_name:
            instrument_doc = frappe.get_doc("Instrument", instrument_name)
    if not instrument_doc:
        instrument_name = frappe.db.get_value("Instrument", {"serial_no": serial_no}, "name")
        if instrument_name:
            instrument_doc = frappe.get_doc("Instrument", instrument_name)

    normalized = normalize_serial(serial_no)
    response: dict[str, Any] = {
        "serial_input": serial_no,
        "normalized_serial": normalized,
        "match": bool(instrument_doc),
        "instrument": None,
        "instrument_name": getattr(instrument_doc, "name", None),
        "instrument_serial_number": isn_doc.get("name") if isn_doc else None,
        "brand_mapping": None,
    }

    if instrument_doc:
        data = {
            "name": instrument_doc.name,
            "manufacturer": getattr(instrument_doc, "brand", None),
            "model": getattr(instrument_doc, "model", None),
            "clarinet_type": getattr(instrument_doc, "clarinet_type", None),
            "body_material": getattr(instrument_doc, "body_material", None),
            "key_plating": getattr(instrument_doc, "key_plating", None),
            "instrument_category": getattr(instrument_doc, "instrument_category", None),
        }
        if data.get("manufacturer"):
            response["brand_mapping"] = {
                "input": data["manufacturer"],
                "mapped": map_brand(data["manufacturer"]),
            }
            data["manufacturer"] = response["brand_mapping"]["mapped"]
        response["instrument"] = data

    LOGGER.info(
        "intake.get_instrument_by_serial",
        extra={"serial": serial_no, "normalized": normalized, "matched": response["match"]},
    )
    return response


@frappe.whitelist(allow_guest=False)
def get_instrument_inspection_name(intake_record_id: str) -> str | None:
    """Return the Instrument Inspection name linked to a given intake, if any."""

    _ensure_intake_permission("read")
    if not intake_record_id:
        return None
    return frappe.db.get_value(
        "Instrument Inspection", {"intake_record_id": intake_record_id}, "name"
    )


@frappe.whitelist(allow_guest=False)
def upsert_customer(payload: dict[str, Any]) -> dict[str, Any]:
    """Idempotently create or update a Customer/Contact/Address tuple via intake_sync."""

    _ensure_customer_permission("write")
    data = _coerce_dict(payload)
    LOGGER.info("intake.upsert_customer", extra={"keys": list(data.keys())})
    customer_name = intake_sync.upsert_customer(data)
    return {
        "customer": customer_name,
        "link": get_link_to_form("Customer", customer_name),
    }


@frappe.whitelist(allow_guest=False)
def upsert_player_profile(payload: dict[str, Any]) -> dict[str, Any]:
    """Create or update a Player Profile with idempotent matching on email/profile ID."""

    _ensure_player_permission("write")
    data = _coerce_dict(payload)
    filtered = {k: v for k, v in data.items() if k in _ALLOWED_PLAYER_FIELDS}
    if not filtered.get("player_name") or not filtered.get("primary_email"):
        frappe.throw(_("Player name and primary email are required."))

    existing_name = _resolve_player_docname(filtered)
    if existing_name:
        doc = frappe.get_doc("Player Profile", existing_name)
        doc.update(filtered)
        doc.save()
    else:
        doc = frappe.get_doc({"doctype": "Player Profile", **filtered})
        doc.insert()

    LOGGER.info("intake.upsert_player_profile", extra={"player": doc.name})
    return {
        "player_profile": doc.name,
        "link": get_link_to_form("Player Profile", doc.name),
    }


@frappe.whitelist(allow_guest=False)
def list_available_loaners(filters: dict[str, Any] | None = None) -> list[dict[str, Any]]:
    """Return available loaner instruments for the wizard."""

    _ensure_loaner_permission("read")
    data = _coerce_dict(filters)
    base_filters: list[Sequence[Any]] = [["status", "in", ["Draft", "Returned"]]]
    if data.get("linked_intake"):
        base_filters.append(["linked_intake", "=", data["linked_intake"]])
    if data.get("loaner"):
        base_filters.append(["name", "=", data["loaner"]])

    loaners = frappe.get_all(
        "Loaner Instrument",
        filters=base_filters,
        fields=[
            "name",
            "instrument",
            "status",
            "issue_date",
            "due_date",
            "returned",
        ],
        order_by="modified desc",
        limit_page_length=25,
    )
    result: list[dict[str, Any]] = []
    for row in loaners:
        instrument_doc = None
        if row.get("instrument"):
            try:
                instrument_doc = frappe.get_doc("Instrument", row["instrument"])
            except Exception:
                instrument_doc = None
        result.append(
            {
                "loaner": row["name"],
                "instrument": row.get("instrument"),
                "status": row.get("status"),
                "due_date": row.get("due_date"),
                "returned": row.get("returned"),
                "instrument_details": {
                    "manufacturer": getattr(instrument_doc, "brand", None) if instrument_doc else None,
                    "model": getattr(instrument_doc, "model", None) if instrument_doc else None,
                    "serial_no": getattr(instrument_doc, "serial_no", None) if instrument_doc else None,
                },
            }
        )
    LOGGER.info("intake.list_available_loaners", extra={"count": len(result)})
    return result


@frappe.whitelist(allow_guest=False)
def save_intake_session(
    payload: dict[str, Any] | None = None,
    session_id: str | None = None,
    last_step: str | None = None,
    status: str | None = None,
) -> dict[str, Any]:
    """Persist wizard progress and telemetry."""

    _ensure_intake_permission("write")
    data = _coerce_dict(payload)
    session = _get_session(session_id, create=True)
    _update_session_payload(session, data, last_step=last_step, status=status)
    _touch_session_event(session, "api_call", {"operation": "save_session", "step": last_step})
    return _serialize_session(session)


@frappe.whitelist(allow_guest=False)
def load_intake_session(session_id: str) -> dict[str, Any]:
    """Return stored wizard payload for the provided session."""

    _ensure_intake_permission("read")
    if not session_id:
        frappe.throw(_("Session ID is required"))
    session = _get_session(session_id, create=False)
    if not session:
        frappe.throw(_("Session not found"))
    session.check_permission("read")
    _touch_session_event(session, "api_call", {"operation": "load_session"})
    return _serialize_session(session)


@frappe.whitelist(allow_guest=False)
def create_intake(payload: dict[str, Any], session_id: str | None = None) -> dict[str, Any]:
    """Transactional creation of Clarinet Intake (and optional loaner agreement)."""

    _ensure_intake_permission("write")
    data = _coerce_dict(payload)
    intake_data = data.get("intake")
    if not intake_data:
        frappe.throw(_("Intake data is required."))

    session = _get_session(session_id, create=False)
    if session:
        session.check_permission("write")

    LOGGER.info("intake.create_intake.start", extra={"session": session_id, "keys": list(data.keys())})

    frappe.db.savepoint("intake_wizard")
    try:
        intake_doc = frappe.get_doc({"doctype": "Clarinet Intake", **intake_data})
        intake_doc.insert()

        loaner_response: dict[str, Any] | None = None
        if data.get("loaner_agreement"):
            loaner_payload = _coerce_dict(data.get("loaner_agreement"))
            if loaner_payload.get("linked_intake") is None:
                loaner_payload["linked_intake"] = intake_doc.name
            loaner_doc = frappe.get_doc({"doctype": "Loaner Agreement", **loaner_payload})
            loaner_doc.insert()
            if not loaner_doc.linked_intake:
                loaner_doc.linked_intake = intake_doc.name
            loaner_doc.submit()
            loaner_response = {"loaner_agreement": loaner_doc.name}

        links = _build_intake_links(intake_doc)
        if loaner_response:
            links.update(loaner_response)

        if session:
            session.status = "Submitted"
            session.error_trace = None
            _touch_session_event(session, "submit_success", {"intake": intake_doc.name})

        LOGGER.info("intake.create_intake.success", extra={"intake": intake_doc.name})
        return links
    except Exception:
        frappe.db.rollback("intake_wizard")
        LOGGER.error("intake.create_intake.error", exc_info=True)
        if session:
            session.status = "Abandoned"
            session.error_trace = frappe.get_traceback()
            _touch_session_event(session, "submit_error", {"error": session.error_trace})
        frappe.throw(_("Failed to create intake."))


# Legacy compatibility helper retained
@frappe.whitelist(allow_guest=False)
def get_intake_session(session_id: str) -> dict[str, Any]:
    """Compatibility wrapper for load_intake_session."""

>>>>>>> f05367ff
    return load_intake_session(session_id)<|MERGE_RESOLUTION|>--- conflicted
+++ resolved
@@ -1,34 +1,5 @@
 
 # Absolute Path: /home/frappe/frappe-bench/apps/repair_portal/repair_portal/intake/api.py
-<<<<<<< HEAD
-# Last Updated: 2025-10-11
-# Version: v3.0.0 (Fortune-500 intake API surface)
-# Purpose:
-#   Hardened API surface for the Intake wizard and supporting flows.
-#   • Implements audited, rate-limited endpoints powering the intake wizard.
-#   • Enforces least-privilege role checks, idempotency, and structured telemetry.
-#   • Reuses existing intake services for customer sync, serial handling, and settings.
-
-from __future__ import annotations
-
-import hashlib
-import json
-import time
-from typing import Any, Iterable
-
-import frappe
-from frappe import _
-from frappe.utils import add_to_date, now_datetime
-from frappe.model.document import Document
-
-from repair_portal.intake.doctype.brand_mapping_rule.brand_mapping_rule import map_brand
-from repair_portal.intake.services import intake_sync
-from repair_portal.repair_portal.doctype.clarinet_intake_settings.clarinet_intake_settings import (
-    get_intake_settings,
-)
-from repair_portal.repair_portal.doctype.intake_session.intake_session import IntakeSession
-from repair_portal.utils.serials import ensure_instrument_serial, find_by_serial, normalize_serial
-=======
 # Last Updated: 2025-10-10
 # Version: v2.0.0 (Intake wizard APIs, ownership enforcement, telemetry logging)
 # Purpose:
@@ -67,27 +38,55 @@
     "player_profile_id",
 }
 
->>>>>>> f05367ff
-
-
-<<<<<<< HEAD
-_REQUIRED_ROLES = {"System Manager", "Repair Manager", "Intake Coordinator"}
-_IDEMP_CACHE_PREFIX = "intake_api:idempotency"
-_DEFAULT_SLA_HOURS = 72
-_DEFAULT_SLA_LABEL = "Promise by"
-_SEARCH_CUSTOMER_FIELDS = ["name", "customer_name", "email_id", "mobile_no"]
-_SEARCH_INSTRUMENT_FIELDS = ["name", "serial_no", "brand", "model", "customer"]
-_PLAYER_FIELDS = {
-    "player_name",
-    "preferred_name",
-    "primary_email",
-    "primary_phone",
-    "player_level",
-    "customer",
-    "newsletter_subscription",
-    "targeted_marketing_optin",
-    "mailing_address",
-}
+
+
+def _ensure_serial_field_type() -> str | None:
+    try:
+        df = frappe.get_meta("Instrument").get_field("serial_no")
+    except Exception:
+        return None
+    return getattr(df, "fieldtype", None) if df else None
+
+
+def _is_privileged(user: str | None = None) -> bool:
+    user = user or frappe.session.user
+    if not user:
+        return False
+    if user == "Administrator":
+        return True
+    return bool(set(frappe.get_roles(user)).intersection(_PRIVILEGED_ROLES))
+
+
+def _ensure_intake_permission(ptype: str = "read") -> None:
+    if frappe.has_permission("Clarinet Intake", ptype=ptype):
+        return
+    if _is_privileged():
+        return
+    frappe.throw(_("Not permitted"), frappe.PermissionError)
+
+
+def _ensure_player_permission(ptype: str = "write") -> None:
+    if frappe.has_permission("Player Profile", ptype=ptype):
+        return
+    if _is_privileged():
+        return
+    frappe.throw(_("Not permitted"), frappe.PermissionError)
+
+
+def _ensure_customer_permission(ptype: str = "write") -> None:
+    if frappe.has_permission("Customer", ptype=ptype):
+        return
+    if _is_privileged():
+        return
+    frappe.throw(_("Not permitted"), frappe.PermissionError)
+
+
+def _ensure_loaner_permission(ptype: str = "read") -> None:
+    if frappe.has_permission("Loaner Instrument", ptype=ptype):
+        return
+    if _is_privileged():
+        return
+    frappe.throw(_("Not permitted"), frappe.PermissionError)
 
 
 def _coerce_dict(value: Any) -> dict[str, Any]:
@@ -102,189 +101,6 @@
     return parsed or {}
 
 
-def _get_request_ip() -> str:
-    return getattr(frappe.local, "request_ip", None) or "0.0.0.0"
-
-
-def _request_hash(payload: Any) -> str:
-    normalized = json.dumps(payload, sort_keys=True, separators=(",", ":")) if isinstance(payload, dict) else frappe.as_unicode(payload)
-    digest = hashlib.sha256(normalized.encode("utf-8")).hexdigest()
-    return f"sha256-{digest}"
-
-
-def _mask_email(value: str | None) -> str | None:
-    if not value or "@" not in value:
-        return value
-    local, domain = value.split("@", 1)
-    if len(local) <= 2:
-        masked_local = "*" * len(local)
-    else:
-        masked_local = f"{local[0]}{'*' * (len(local) - 2)}{local[-1]}"
-    return f"{masked_local}@{domain}"
-
-
-def _mask_phone(value: str | None) -> str | None:
-    if not value:
-        return value
-    digits = [ch for ch in value if ch.isdigit()]
-    if len(digits) <= 4:
-        return "***"
-    return f"***-***-{''.join(digits[-4:])}"
-
-
-def _mask_value(value: Any) -> Any:
-    if isinstance(value, str):
-        if "@" in value:
-            return _mask_email(value)
-        if any(ch.isdigit() for ch in value):
-            return _mask_phone(value)
-    return value
-
-
-def _safe_refs(refs: dict[str, Any]) -> dict[str, Any]:
-    return {key: _mask_value(val) if key in {"email", "phone"} else val for key, val in refs.items()}
-
-
-def _require_roles(required: Iterable[str]) -> None:
-    user = frappe.session.user
-    if user == "Administrator":
-        return
-    roles = set(frappe.get_roles(user))
-    if not roles.intersection(set(required)):
-        raise frappe.PermissionError(_("You are not permitted to perform this intake operation."))
-
-
-def _rate_limit(key: str, limit: int, window_seconds: int) -> None:
-    cache = frappe.cache()
-    user = frappe.session.user or "Guest"
-    cache_key = f"intake_api:{user}:{key}"
-    current = cache.incr(cache_key)
-    if current == 1:
-        cache.expire(cache_key, window_seconds)
-    if current > limit:
-        cache.expire(cache_key, window_seconds)
-        raise frappe.TooManyRequestsError(_("You are performing this action too frequently. Please wait a moment."))
-
-
-def _idempotency_key(payload: dict | str | None, session_id: str | None) -> str:
-    if session_id:
-        source = session_id
-    else:
-        if isinstance(payload, dict):
-            normalized = json.dumps(payload, sort_keys=True, separators=(",", ":"))
-        else:
-            normalized = frappe.as_unicode(payload or "")
-        bucket = now_datetime().replace(minute=0, second=0, microsecond=0).isoformat()
-        source = f"{normalized}|{bucket}"
-    return hashlib.sha256(source.encode("utf-8")).hexdigest()
-
-
-def _get_idempotent_result(idempotency_key: str) -> dict[str, Any] | None:
-    cache = frappe.cache()
-    cached = cache.get_value(f"{_IDEMP_CACHE_PREFIX}:{idempotency_key}")
-    if not cached:
-        return None
-    try:
-        return frappe.parse_json(cached) or None
-    except Exception:
-        return None
-
-
-def _remember_idempotent_result(idempotency_key: str, result: dict[str, Any]) -> None:
-    cache = frappe.cache()
-    cache.set_value(f"{_IDEMP_CACHE_PREFIX}:{idempotency_key}", json.dumps(result), expires_in_sec=300)
-
-
-def _log(channel: str, event: dict[str, Any]) -> None:
-    baseline = {
-        "op": event.get("op"),
-        "status": event.get("status"),
-        "actor": frappe.session.user,
-        "ip": event.get("ip") or _get_request_ip(),
-        "session_id": event.get("session_id"),
-        "idempotency_key": event.get("idempotency_key"),
-        "request_hash": event.get("request_hash"),
-        "timings_ms": event.get("timings_ms", {"total": 0, "db": 0}),
-        "refs": _safe_refs(event.get("refs", {})),
-    }
-    if event.get("err"):
-        baseline["err"] = event["err"]
-    frappe.logger(channel).info(baseline)
-
-
-def _get_session(session_id: str | None, *, for_write: bool = False) -> IntakeSession | None:
-    if not session_id:
-        return None
-    if not frappe.db.exists("Intake Session", session_id):
-        frappe.throw(_("Unknown intake session."), frappe.DoesNotExistError)
-    session = frappe.get_doc("Intake Session", session_id)
-    session.check_permission("write" if for_write else "read")
-    return session
-
-
-def _append_session_event(session: IntakeSession | None, event_type: str, payload: dict[str, Any] | None = None) -> None:
-=======
-def _ensure_serial_field_type() -> str | None:
-    try:
-        df = frappe.get_meta("Instrument").get_field("serial_no")
-    except Exception:
-        return None
-    return getattr(df, "fieldtype", None) if df else None
-
-
-def _is_privileged(user: str | None = None) -> bool:
-    user = user or frappe.session.user
-    if not user:
-        return False
-    if user == "Administrator":
-        return True
-    return bool(set(frappe.get_roles(user)).intersection(_PRIVILEGED_ROLES))
-
-
-def _ensure_intake_permission(ptype: str = "read") -> None:
-    if frappe.has_permission("Clarinet Intake", ptype=ptype):
-        return
-    if _is_privileged():
-        return
-    frappe.throw(_("Not permitted"), frappe.PermissionError)
-
-
-def _ensure_player_permission(ptype: str = "write") -> None:
-    if frappe.has_permission("Player Profile", ptype=ptype):
-        return
-    if _is_privileged():
-        return
-    frappe.throw(_("Not permitted"), frappe.PermissionError)
-
-
-def _ensure_customer_permission(ptype: str = "write") -> None:
-    if frappe.has_permission("Customer", ptype=ptype):
-        return
-    if _is_privileged():
-        return
-    frappe.throw(_("Not permitted"), frappe.PermissionError)
-
-
-def _ensure_loaner_permission(ptype: str = "read") -> None:
-    if frappe.has_permission("Loaner Instrument", ptype=ptype):
-        return
-    if _is_privileged():
-        return
-    frappe.throw(_("Not permitted"), frappe.PermissionError)
-
-
-def _coerce_dict(value: Any) -> dict[str, Any]:
-    if not value:
-        return {}
-    if isinstance(value, dict):
-        return value
-    try:
-        parsed = frappe.parse_json(value)
-    except Exception:
-        return {}
-    return parsed or {}
-
-
 def _build_print_url(doctype: str, name: str, format_name: str) -> str:
     encoded_doctype = quote(doctype)
     encoded_name = quote(name)
@@ -293,523 +109,12 @@
 
 
 def _touch_session_event(session: Any, event_type: str, payload: dict[str, Any] | None = None) -> None:
->>>>>>> f05367ff
     if not session:
         return
     try:
         session.append_event(event_type, payload or {})
         session.save(ignore_permissions=True)
     except Exception:
-<<<<<<< HEAD
-        frappe.logger("intake_ui_audit").error(
-            "Failed to append intake session telemetry", exc_info=True
-        )
-
-
-def _fetch_contact_name(email: str | None, phone: str | None) -> str | None:
-    if email:
-        contact = frappe.db.get_value("Contact", {"email_id": email}, "name")
-        if contact:
-            return contact
-    if phone:
-        contact = frappe.db.get_value("Contact Phone", {"phone": phone}, "parent")
-        if contact:
-            return contact
-    return None
-
-
-def _fetch_address_name(customer: str) -> str | None:
-    return frappe.db.get_value(
-        "Dynamic Link",
-        {
-            "link_doctype": "Customer",
-            "link_name": customer,
-            "parenttype": "Address",
-        },
-        "parent",
-    )
-
-
-def _resolve_customer(payload: dict[str, Any]) -> dict[str, Any]:
-    customer_name = intake_sync.upsert_customer(payload)
-    email = payload.get("email") or payload.get("email_id")
-    phone = payload.get("phone") or payload.get("mobile_no")
-    contact_name = _fetch_contact_name(email, phone)
-    address_name = _fetch_address_name(customer_name)
-    return {"customer": customer_name, "contact": contact_name, "address": address_name}
-
-
-def _resolve_player_profile(payload: dict[str, Any]) -> str:
-    data = {k: v for k, v in payload.items() if k in _PLAYER_FIELDS}
-    if not data.get("player_name") or not data.get("primary_email"):
-        frappe.throw(_("Player name and primary email are required."))
-    player_name = None
-    if payload.get("player_profile") and frappe.db.exists("Player Profile", payload["player_profile"]):
-        player_name = payload["player_profile"]
-    if not player_name:
-        player_name = frappe.db.get_value("Player Profile", {"primary_email": data["primary_email"]}, "name")
-    if not player_name and data.get("primary_phone"):
-        player_name = frappe.db.get_value("Player Profile", {"primary_phone": data["primary_phone"]}, "name")
-    default_level = "Amateur/Hobbyist"
-    if player_name:
-        doc = frappe.get_doc("Player Profile", player_name)
-        doc.update(data)
-        if not doc.player_level:
-            doc.player_level = default_level
-        doc.save()
-        return doc.name
-    doc = frappe.get_doc(
-        {
-            "doctype": "Player Profile",
-            **data,
-            "player_level": data.get("player_level") or default_level,
-        }
-    )
-    doc.insert()
-    return doc.name
-
-
-def _brand_from_payload(payload: dict[str, Any]) -> str | None:
-    brand = payload.get("brand") or payload.get("manufacturer")
-    if not brand:
-        return None
-    mapped = map_brand(brand)
-    payload["brand"] = mapped
-    payload.setdefault("manufacturer", mapped)
-    return mapped
-
-
-def _default_instrument_category() -> str | None:
-    return frappe.db.get_value("Instrument Category", {"is_active": 1}, "name")
-
-
-def _find_existing_instrument(serial: str | None, named: str | None) -> tuple[str | None, dict[str, Any] | None]:
-    if named and frappe.db.exists("Instrument", named):
-        doc = frappe.get_doc("Instrument", named)
-        return doc.name, doc.as_dict()
-    if not serial:
-        return None, None
-    isn = find_by_serial(serial)
-    if isn and isn.get("instrument") and frappe.db.exists("Instrument", isn["instrument"]):
-        doc = frappe.get_doc("Instrument", isn["instrument"])
-        return doc.name, doc.as_dict()
-    instrument_name = frappe.db.get_value("Instrument", {"serial_no": serial}, "name")
-    if instrument_name:
-        doc = frappe.get_doc("Instrument", instrument_name)
-        return doc.name, doc.as_dict()
-    return None, None
-
-
-def _find_or_create_instrument(payload: dict[str, Any], customer: str | None) -> tuple[str, str]:
-    serial_input = payload.get("serial_no") or payload.get("serial")
-    normalized_serial = normalize_serial(serial_input)
-    if not normalized_serial:
-        frappe.throw(_("A valid serial number is required."))
-    existing_name, existing_doc = _find_existing_instrument(normalized_serial, payload.get("name"))
-    brand = _brand_from_payload(payload)
-    if existing_name:
-        if brand and existing_doc and existing_doc.get("brand") != brand:
-            frappe.db.set_value("Instrument", existing_name, "brand", brand)
-        return existing_name, normalized_serial
-    clarinet_type = payload.get("clarinet_type") or payload.get("instrument_type") or "B♭ Clarinet"
-    instrument = frappe.get_doc(
-        {
-            "doctype": "Instrument",
-            "serial_no": normalized_serial,
-            "instrument_type": clarinet_type,
-            "clarinet_type": clarinet_type,
-            "brand": brand,
-            "model": payload.get("model"),
-            "customer": customer,
-            "instrument_category": payload.get("instrument_category") or _default_instrument_category(),
-            "current_status": payload.get("current_status") or "Active",
-        }
-    )
-    instrument.insert()
-    ensure_instrument_serial(serial_input=serial_input or normalized_serial, instrument=instrument.name)
-    return instrument.name, normalized_serial
-
-
-def resolve_sla(intake_payload: dict[str, Any] | None = None) -> dict[str, Any]:
-    settings = get_intake_settings()
-    hours = settings.get("sla_target_hours") or _DEFAULT_SLA_HOURS
-    try:
-        hours = int(hours)
-    except (TypeError, ValueError):
-        hours = _DEFAULT_SLA_HOURS
-    label = settings.get("sla_label") or _DEFAULT_SLA_LABEL
-    target_dt = add_to_date(now_datetime(), hours=hours)
-    return {"target_dt": target_dt, "label": label}
-
-
-@frappe.whitelist(allow_guest=False)
-def search_customers(query: str) -> list[dict[str, Any]]:
-    start = time.perf_counter()
-    payload = {"query": query}
-    request_hash = _request_hash(payload)
-    _require_roles(_REQUIRED_ROLES)
-    _rate_limit("search_customers", 120, 60)
-    or_filters = []
-    if query:
-        like_query = f"%{query}%"
-        or_filters = [
-            ["customer_name", "like", like_query],
-            ["email_id", "like", like_query],
-            ["mobile_no", "like", like_query],
-        ]
-    customers = frappe.db.get_list(
-        "Customer",
-        fields=_SEARCH_CUSTOMER_FIELDS,
-        or_filters=or_filters,
-        limit=20,
-        order_by="modified desc",
-    )
-    timings = {"total": int((time.perf_counter() - start) * 1000), "db": 0}
-    _log(
-        "intake_ui_audit",
-        {
-            "op": "search_customers",
-            "status": "ok",
-            "request_hash": request_hash,
-            "timings_ms": timings,
-            "refs": {"matches": len(customers)},
-        },
-    )
-    return customers
-
-
-@frappe.whitelist(allow_guest=False)
-def search_instruments(q: dict[str, Any] | None = None) -> list[dict[str, Any]]:
-    start = time.perf_counter()
-    payload = _coerce_dict(q)
-    request_hash = _request_hash(payload)
-    _require_roles(_REQUIRED_ROLES)
-    _rate_limit("search_instruments", 120, 60)
-    filters: list[list[Any]] = []
-    serial = payload.get("serial") or payload.get("serial_no")
-    normalized = normalize_serial(serial) if serial else None
-    if normalized:
-        filters.append(["serial_no", "=", normalized])
-    if payload.get("brand"):
-        filters.append(["brand", "like", f"%{payload['brand']}%"])
-    if payload.get("model"):
-        filters.append(["model", "like", f"%{payload['model']}%"])
-    instruments = frappe.db.get_list(
-        "Instrument",
-        fields=_SEARCH_INSTRUMENT_FIELDS,
-        filters=filters,
-        limit=20,
-        order_by="modified desc",
-    )
-    timings = {"total": int((time.perf_counter() - start) * 1000), "db": 0}
-    _log(
-        "intake_ui_audit",
-        {
-            "op": "search_instruments",
-            "status": "ok",
-            "request_hash": request_hash,
-            "timings_ms": timings,
-            "refs": {"matches": len(instruments)},
-        },
-    )
-    return instruments
-
-
-@frappe.whitelist(allow_guest=False)
-def upsert_customer(payload: dict[str, Any]) -> dict[str, Any]:
-    start = time.perf_counter()
-    data = _coerce_dict(payload)
-    request_hash = _request_hash(data)
-    _require_roles(_REQUIRED_ROLES)
-    _rate_limit("upsert_customer", 60, 60)
-    try:
-        result = _resolve_customer(data)
-    except Exception as exc:
-        timings = {"total": int((time.perf_counter() - start) * 1000), "db": 0}
-        _log(
-            "intake_ui_security" if isinstance(exc, frappe.PermissionError) else "intake_ui_audit",
-            {
-                "op": "upsert_customer",
-                "status": "error",
-                "request_hash": request_hash,
-                "timings_ms": timings,
-                "err": {"code": exc.__class__.__name__, "msg": frappe.as_unicode(exc)},
-            },
-        )
-        raise
-    timings = {"total": int((time.perf_counter() - start) * 1000), "db": 0}
-    _log(
-        "intake_ui_audit",
-        {
-            "op": "upsert_customer",
-            "status": "ok",
-            "request_hash": request_hash,
-            "timings_ms": timings,
-            "refs": {"customer": result.get("customer")},
-        },
-    )
-    return result
-
-
-@frappe.whitelist(allow_guest=False)
-def upsert_player_profile(payload: dict[str, Any]) -> dict[str, Any]:
-    start = time.perf_counter()
-    data = _coerce_dict(payload)
-    request_hash = _request_hash(data)
-    _require_roles(_REQUIRED_ROLES)
-    _rate_limit("upsert_player_profile", 60, 60)
-    try:
-        profile_name = _resolve_player_profile(data)
-    except Exception as exc:
-        timings = {"total": int((time.perf_counter() - start) * 1000), "db": 0}
-        _log(
-            "intake_ui_security" if isinstance(exc, frappe.PermissionError) else "intake_ui_audit",
-            {
-                "op": "upsert_player_profile",
-                "status": "error",
-                "request_hash": request_hash,
-                "timings_ms": timings,
-                "err": {"code": exc.__class__.__name__, "msg": frappe.as_unicode(exc)},
-            },
-        )
-        raise
-    timings = {"total": int((time.perf_counter() - start) * 1000), "db": 0}
-    _log(
-        "intake_ui_audit",
-        {
-            "op": "upsert_player_profile",
-            "status": "ok",
-            "request_hash": request_hash,
-            "timings_ms": timings,
-            "refs": {"player_profile": profile_name},
-        },
-    )
-    return {"player_profile": profile_name}
-
-
-def _apply_accessories(intake_doc: Document, accessories: list[dict[str, Any]]) -> None:
-    if not accessories:
-        return
-    intake_doc.set("accessory_id", [])
-    for row in accessories:
-        if not row:
-            continue
-        intake_doc.append(
-            "accessory_id",
-            {
-                "item_code": row.get("item_code"),
-                "description": row.get("description"),
-                "qty": row.get("qty") or 1,
-                "uom": row.get("uom"),
-                "rate": row.get("rate"),
-                "amount": row.get("amount"),
-            },
-        )
-
-
-def _apply_service_fields(intake_doc: Document, service_payload: dict[str, Any]) -> None:
-    if not service_payload:
-        return
-    mapping = {
-        "customers_stated_issue": service_payload.get("issue"),
-        "initial_assessment_notes": service_payload.get("notes"),
-        "service_type_requested": service_payload.get("service_type"),
-        "deposit_paid": service_payload.get("deposit"),
-    }
-    for fieldname, value in mapping.items():
-        if value is not None:
-            setattr(intake_doc, fieldname, value)
-
-
-def _build_intake_refs(intake_doc: Document) -> dict[str, Any]:
-    refs = {"intake": intake_doc.name, "instrument": intake_doc.instrument}
-    inspection_name = frappe.db.get_value(
-        "Instrument Inspection", {"intake_record_id": intake_doc.name}, "name"
-    )
-    if inspection_name:
-        refs["inspection"] = inspection_name
-    if getattr(intake_doc, "player_profile", None):
-        refs["profile"] = intake_doc.player_profile
-    return refs
-
-
-@frappe.whitelist(allow_guest=False)
-def create_full_intake(payload: dict[str, Any]) -> dict[str, Any]:
-    start = time.perf_counter()
-    data = _coerce_dict(payload)
-    request_hash = _request_hash(data)
-    session_id = data.get("session_id")
-    idempotency_key = _idempotency_key(data, session_id)
-    cached = _get_idempotent_result(idempotency_key)
-    if cached:
-        timings = {"total": int((time.perf_counter() - start) * 1000), "db": 0}
-        _log(
-            "intake_ui_audit",
-            {
-                "op": "create_full_intake",
-                "status": "ok",
-                "request_hash": request_hash,
-                "idempotency_key": idempotency_key,
-                "timings_ms": timings,
-                "refs": cached,
-            },
-        )
-        return cached
-
-    _require_roles(_REQUIRED_ROLES)
-    _rate_limit("create_full_intake", 30, 60)
-    session = None
-    try:
-        session = _get_session(session_id, for_write=True)
-    except Exception:
-        session = None
-
-    customer_payload = _coerce_dict(data.get("customer"))
-    instrument_payload = _coerce_dict(data.get("instrument"))
-    player_payload = _coerce_dict(data.get("player"))
-    service_payload = _coerce_dict(data.get("service"))
-    intake_payload = _coerce_dict(data.get("intake"))
-
-    frappe.db.savepoint("create_full_intake")
-    try:
-        customer_result = _resolve_customer(customer_payload)
-        player_profile = None
-        if player_payload:
-            player_profile = _resolve_player_profile(player_payload)
-
-        instrument_name, normalized_serial = _find_or_create_instrument(
-            instrument_payload, customer_result.get("customer")
-        )
-
-        intake_doc = frappe.get_doc({"doctype": "Clarinet Intake", **intake_payload})
-        intake_doc.customer = customer_result.get("customer")
-        intake_doc.customer_full_name = customer_payload.get("customer_name")
-        intake_doc.customer_email = customer_payload.get("email") or customer_payload.get("email_id")
-        intake_doc.customer_phone = customer_payload.get("phone") or customer_payload.get("mobile_no")
-        intake_doc.instrument = instrument_name
-        intake_doc.serial_no = normalized_serial
-        intake_doc.instrument_category = (
-            intake_payload.get("instrument_category")
-            or instrument_payload.get("instrument_category")
-            or _default_instrument_category()
-        )
-        intake_doc.manufacturer = instrument_payload.get("brand") or instrument_payload.get("manufacturer")
-        intake_doc.model = instrument_payload.get("model")
-        intake_doc.clarinet_type = (
-            intake_payload.get("clarinet_type")
-            or instrument_payload.get("clarinet_type")
-            or "B♭ Clarinet"
-        )
-        if player_profile:
-            intake_doc.player_profile = player_profile
-        _apply_service_fields(intake_doc, service_payload)
-        _apply_accessories(intake_doc, service_payload.get("accessories") if service_payload else [])
-
-        sla_info = resolve_sla(intake_payload)
-        if sla_info.get("target_dt"):
-            intake_doc.promised_completion_date = sla_info["target_dt"].date()
-
-        intake_doc.insert()
-        intake_doc.submit()
-
-        refs = _build_intake_refs(intake_doc)
-
-        loaner_payload = _coerce_dict(data.get("loaner"))
-        loaner_name = None
-        if loaner_payload:
-            loaner_name = loaner_payload.get("loaner") or loaner_payload.get("name")
-        if loaner_name:
-            current_status = frappe.db.get_value("Loaner Instrument", loaner_name, "status")
-            if current_status not in {"Draft", "Returned", "Available"}:
-                frappe.throw(_("Selected loaner instrument is not available."))
-            frappe.db.set_value("Loaner Instrument", loaner_name, "intake", intake_doc.name)
-            refs["loaner"] = loaner_name
-
-        _remember_idempotent_result(idempotency_key, refs)
-
-        if session:
-            session.status = "Submitted"
-            session.error_trace = None
-            session.save(ignore_permissions=True)
-            _append_session_event(session, "submit_success", {"intake": intake_doc.name})
-
-        timings = {"total": int((time.perf_counter() - start) * 1000), "db": 0}
-        _log(
-            "intake_ui_audit",
-            {
-                "op": "create_full_intake",
-                "status": "ok",
-                "request_hash": request_hash,
-                "idempotency_key": idempotency_key,
-                "session_id": session_id,
-                "timings_ms": timings,
-                "refs": refs,
-            },
-        )
-        return refs
-    except Exception as exc:
-        frappe.db.rollback("create_full_intake")
-        if session:
-            session.status = "Abandoned"
-            session.error_trace = frappe.get_traceback()
-            session.save(ignore_permissions=True)
-            _append_session_event(session, "submit_error", {"error": frappe.as_unicode(exc)})
-        timings = {"total": int((time.perf_counter() - start) * 1000), "db": 0}
-        _log(
-            "intake_ui_security" if isinstance(exc, frappe.PermissionError) else "intake_ui_audit",
-            {
-                "op": "create_full_intake",
-                "status": "error",
-                "request_hash": request_hash,
-                "idempotency_key": idempotency_key,
-                "session_id": session_id,
-                "timings_ms": timings,
-                "err": {"code": exc.__class__.__name__, "msg": frappe.as_unicode(exc)},
-            },
-        )
-        raise
-
-
-@frappe.whitelist(allow_guest=False)
-def loaner_prepare(payload: dict[str, Any]) -> dict[str, Any]:
-    start = time.perf_counter()
-    data = _coerce_dict(payload)
-    request_hash = _request_hash(data)
-    _require_roles(_REQUIRED_ROLES)
-    _rate_limit("loaner_prepare", 30, 60)
-    loaner_name = data.get("loaner") or data.get("name")
-    if not loaner_name:
-        frappe.throw(_("Loaner identifier is required."))
-    if not frappe.db.exists("Loaner Instrument", loaner_name):
-        frappe.throw(_("Loaner Instrument not found."))
-    status = frappe.db.get_value("Loaner Instrument", loaner_name, "status")
-    if status not in {"Draft", "Returned", "Available"}:
-        timings = {"total": int((time.perf_counter() - start) * 1000), "db": 0}
-        _log(
-            "intake_ui_security",
-            {
-                "op": "loaner_prepare",
-                "status": "error",
-                "request_hash": request_hash,
-                "refs": {"loaner": loaner_name, "status": status},
-                "timings_ms": timings,
-                "err": {"code": "LoanerUnavailable", "msg": _("Loaner is not currently available.")},
-            },
-        )
-        frappe.throw(_("Selected loaner instrument is not available."))
-    timings = {"total": int((time.perf_counter() - start) * 1000), "db": 0}
-    _log(
-        "intake_ui_audit",
-        {
-            "op": "loaner_prepare",
-            "status": "ok",
-            "request_hash": request_hash,
-            "refs": {"loaner": loaner_name, "status": status},
-            "timings_ms": timings,
-        },
-    )
-    return {"loaner": loaner_name}
-=======
         LOGGER.error("Failed to append intake session event", exc_info=True)
 
 
@@ -900,7 +205,6 @@
         if existing:
             return existing
     return None
->>>>>>> f05367ff
 
 
 # ---------------------------------------------------------------------------
@@ -910,128 +214,6 @@
 
 @frappe.whitelist(allow_guest=False)
 def get_instrument_by_serial(serial_no: str) -> dict[str, Any] | None:
-<<<<<<< HEAD
-    if not serial_no:
-        return None
-    normalized = normalize_serial(serial_no)
-    isn_doc = find_by_serial(serial_no)
-    instrument = None
-    if isn_doc and isn_doc.get("instrument") and frappe.db.exists("Instrument", isn_doc["instrument"]):
-        instrument = frappe.get_doc("Instrument", isn_doc["instrument"])
-    elif normalized and frappe.db.exists("Instrument", {"serial_no": normalized}):
-        instrument_name = frappe.db.get_value("Instrument", {"serial_no": normalized}, "name")
-        instrument = frappe.get_doc("Instrument", instrument_name)
-    response = {
-        "serial_input": serial_no,
-        "normalized_serial": normalized,
-        "match": bool(instrument),
-        "instrument_name": instrument.name if instrument else None,
-        "instrument": instrument.as_dict() if instrument else None,
-        "instrument_serial_number": isn_doc.get("name") if isn_doc else None,
-    }
-    return response
-
-
-@frappe.whitelist(allow_guest=False)
-def list_available_loaners(filters: dict[str, Any] | None = None) -> list[dict[str, Any]]:
-    data = _coerce_dict(filters)
-    base_filters = [["status", "in", ["Draft", "Returned", "Available"]]]
-    if data.get("linked_intake"):
-        base_filters.append(["linked_intake", "=", data["linked_intake"]])
-    loaners = frappe.get_all(
-        "Loaner Instrument",
-        filters=base_filters,
-        fields=["name", "instrument", "status", "issue_date", "due_date", "returned"],
-        order_by="modified desc",
-        limit_page_length=25,
-    )
-    return [
-        {
-            "loaner": row["name"],
-            "instrument": row.get("instrument"),
-            "status": row.get("status"),
-            "due_date": row.get("due_date"),
-            "returned": row.get("returned"),
-        }
-        for row in loaners
-    ]
-
-
-@frappe.whitelist(allow_guest=False)
-def save_intake_session(
-    payload: dict[str, Any] | None = None,
-    session_id: str | None = None,
-    last_step: str | None = None,
-    status: str | None = None,
-) -> dict[str, Any]:
-    _require_roles(_REQUIRED_ROLES)
-    data = _coerce_dict(payload)
-    session = _get_session(session_id, for_write=True)
-    if not session:
-        session = frappe.get_doc({"doctype": "Intake Session"})
-        session.insert()
-    if "customer" in data:
-        session.customer_json = data.get("customer")
-    if "instrument" in data:
-        session.instrument_json = data.get("instrument")
-    if "player" in data:
-        session.player_json = data.get("player")
-    if "intake" in data:
-        session.intake_json = data.get("intake")
-    if last_step:
-        session.last_step = last_step
-    if status:
-        session.status = status
-    session.error_trace = None
-    session.save()
-    _append_session_event(session, "api_call", {"operation": "save_session", "step": last_step})
-    return {
-        "name": session.name,
-        "session_id": session.session_id,
-        "status": session.status,
-        "customer_json": session.customer_json,
-        "instrument_json": session.instrument_json,
-        "player_json": session.player_json,
-        "intake_json": session.intake_json,
-        "last_step": session.last_step,
-        "expires_on": session.expires_on,
-        "created_by": session.created_by,
-        "error_trace": session.error_trace,
-    }
-
-
-@frappe.whitelist(allow_guest=False)
-def load_intake_session(session_id: str) -> dict[str, Any]:
-    _require_roles(_REQUIRED_ROLES)
-    session = _get_session(session_id, for_write=False)
-    if not session:
-        frappe.throw(_("Session not found"))
-    _append_session_event(session, "api_call", {"operation": "load_session"})
-    return {
-        "name": session.name,
-        "session_id": session.session_id,
-        "status": session.status,
-        "customer_json": session.customer_json,
-        "instrument_json": session.instrument_json,
-        "player_json": session.player_json,
-        "intake_json": session.intake_json,
-        "last_step": session.last_step,
-        "expires_on": session.expires_on,
-        "created_by": session.created_by,
-        "error_trace": session.error_trace,
-    }
-
-
-@frappe.whitelist(allow_guest=False)
-def create_intake(payload: dict[str, Any], session_id: str | None = None) -> dict[str, Any]:
-    data = _coerce_dict(payload)
-    data["session_id"] = session_id
-    return create_full_intake(data)
-
-
-@frappe.whitelist(allow_guest=False)
-def get_intake_session(session_id: str) -> dict[str, Any]:
-=======
     """Secure lookup of instrument details by serial with normalization and brand mapping."""
 
     _ensure_intake_permission("read")
@@ -1282,5 +464,4 @@
 def get_intake_session(session_id: str) -> dict[str, Any]:
     """Compatibility wrapper for load_intake_session."""
 
->>>>>>> f05367ff
     return load_intake_session(session_id)