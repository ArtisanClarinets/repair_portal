--- conflicted
+++ resolved
@@ -42,52 +42,6 @@
 class RepairOrder(Document):
     """Rich workflow controller for the Repair Order doctype."""
 
-<<<<<<< HEAD
-    def autoname(self) -> None:  # pragma: no cover - frappe hook
-        if self.naming_series:
-            self.name = make_autoname(self.naming_series)
-            self.player_profile = self.player_profile or None
-            return
-        self.name = make_autoname("RO-.####")
-
-    # ---------------------------------------------------------------------
-    # Core hooks
-    # ---------------------------------------------------------------------
-    def before_insert(self) -> None:
-        self._apply_settings_defaults()
-        self._sync_current_stage()
-        self._compute_sla_due()
-
-    def validate(self) -> None:
-        self._apply_settings_defaults()
-        self._validate_workflow_state()
-        self._validate_required_links()
-        self._validate_labor_sessions()
-        self._sync_current_stage()
-        self._rollup_time_totals()
-        self._ensure_material_rows_are_consistent()
-        self._enforce_qa_gate()
-        self._set_billing_status()
-
-    def before_save(self) -> None:
-        self._rollup_time_totals()
-        self._sync_current_stage()
-        self._compute_sla_due()
-
-    def on_update(self) -> None:
-        self._sync_player_profile_links()
-        self._enqueue_sla_monitor_if_needed()
-
-    def on_trash(self) -> None:
-        from repair_portal.repair.utils import clear_material_logs_for_order
-
-        clear_material_logs_for_order(self.name)
-
-    # ------------------------------------------------------------------
-    # Validation helpers
-    # ------------------------------------------------------------------
-    def _apply_settings_defaults(self) -> None:
-=======
         actual_materials: DF.Table[RepairActualMaterial]
         assigned_technician: DF.Link | None
         company: DF.Link | None
@@ -128,7 +82,6 @@
 
     def _apply_defaults_from_settings(self) -> None:
         """Populate blank fields from Single 'Repair Settings' if available."""
->>>>>>> 7217d4b6
         try:
             settings = frappe.get_single("Repair Settings")
         except Exception:
@@ -244,14 +197,6 @@
     def _compute_sla_due(self) -> None:
         if not self.sla_policy:
             return
-<<<<<<< HEAD
-        if self.workflow_state == "Delivered":
-            self.sla_status = "On Track"
-            return
-        try:
-            sla_rule = frappe.get_doc("SLA Policy", self.sla_policy)
-        except Exception:
-=======
         seen = set()
         deduped = []
         for row in (self.related_documents or []):
@@ -320,7 +265,6 @@
         - Safe no-op if fields or Instrument Profile are absent.
         """
         if not self.meta.has_field("is_warranty") and not self.meta.has_field("warranty_until"):
->>>>>>> 7217d4b6
             return
         if not sla_rule.get("response_time"):
             return
@@ -568,23 +512,6 @@
 
 
 @frappe.whitelist()
-<<<<<<< HEAD
-def resume_sla(order: str) -> None:
-    doc: RepairOrder = frappe.get_doc("Repair Order", order)
-    doc.check_permission("write")
-    doc.db_set({"sla_status": "On Track", "sla_paused_on": None})
-    doc.add_comment("Info", _("SLA resumed."))
-
-
-# ---------------------------------------------------------------------------
-# Utility for migration compatibility
-# ---------------------------------------------------------------------------
-
-
-def ensure_time_log_linked(stock_entry_name: str, repair_order: str) -> None:
-    """Legacy helper to map Stock Entries back to the Repair Order timeline."""
-    frappe.db.set_value("Stock Entry", stock_entry_name, "repair_order", repair_order)
-=======
 def generate_sales_invoice_from_ro(repair_order: str) -> str:
     ro = _get_ro(repair_order)
 
@@ -705,5 +632,4 @@
     try:
         return int(val) != 0
     except Exception:
-        return bool(val)
->>>>>>> 7217d4b6
+        return bool(val)