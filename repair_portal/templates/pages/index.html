--- conflicted
+++ resolved
@@ -1,7 +1,3 @@
-<<<<<<< HEAD
-
-=======
->>>>>>> 8efd12cd
 {% block page_content %}
 <h1>Welcome to the Clarinet Repair Portal</h1>
 <p>Manage your instruments, players and repairs in one place.</p>
