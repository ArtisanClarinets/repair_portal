--- conflicted
+++ resolved
@@ -180,11 +180,6 @@
         return frappe.db.get_list(
             "Customer Type",
             filters={"disabled": 0},
-<<<<<<< HEAD
             fields=["name", "type_name", "description", "is_default"],
             order_by="is_default desc, type_name"
-=======
-            fields=["name", "customer_type_name", "description", "is_default"],
-            order_by="is_default desc, customer_type_name",
->>>>>>> afadc01a
         )