--- conflicted
+++ resolved
@@ -5,10 +5,8 @@
 ### 2025-06-16
 - Created Instrument Category DocType and Python controller at `doctype/instrument_category/`.
 
-<<<<<<< HEAD
 ### 2025-06-30
 - Added `test/test_web_view.py` to ensure published profiles load via web view.
-=======
+
 ### 2025-06-26
 - Added Technician role permissions for Instrument Profile DocType.
->>>>>>> 9f363aed
