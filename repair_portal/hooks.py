# relative path: repair_portal/hooks.py
# date updated: 2025-07-28
# version: 4.1.0
# purpose: App configuration hooks,
# notes: Added doctype_js for Clarinet Intake mode-specific scripts

# doc_events to link child docs -> Repair Order
from repair_portal.repair import utils as _repair_utils  # noqa: F401

export_python_type_annotations = True
app_name = "repair_portal"
app_title = "Repair Portal"
app_publisher = "Dylan Thompson"
app_description = "Portals for the Repair Portal App"
app_email = "info@artisanclarinets.com"
app_license = "mit"

required_apps = ["frappe", "erpnext"]


fixtures = [
    {"doctype": "Role", "filters": [["role_name", "in", [
        "Intake Coordinator",
        "Owner/Admin",
        "Front Desk",
        "Repair Technician",
        "Inventory",
        "Ecommerce/Marketing",
        "Accounting",
        "School/Teacher",
        "Customer"
    ]] ]},
    {"doctype": "Email Group", "filters": [["title", "=", "Player Newsletter"]]},
    {"doctype": "Series", "filters": [["name", "in", ["PLAYER-"]]]},
<<<<<<< HEAD
    {"doctype": "Clarinet Estimator Pricing Rule"},
=======
    {"doctype": "Workflow", "filters": [["name", "in", [
        "Repair Order Lifecycle",
        "Mail-In Repair Request Lifecycle",
        "Repair Estimate Approval",
        "Rental Contract Lifecycle",
        "Service Plan Enrollment Lifecycle",
        "Warranty Claim Lifecycle"
    ]]]},
    {"doctype": "Notification", "filters": [["name", "in", [
        "Repair Order Awaiting Arrival Guidance",
        "Repair Order Checked-In Update",
        "Repair Quote Ready",
        "Repair Quote Approved",
        "Repair Order Ready To Ship"
    ]]]},
    {"doctype": "Print Format", "filters": [["name", "in", [
        "Clarinet Intake Receipt",
        "Repair Order Job Traveler",
        "Clarinet QC Checklist",
        "Shipping Cover Sheet"
    ]]]},
    {"doctype": "Workspace", "filters": [["name", "in", [
        "Repair Scheduling",
        "Shop Ops",
        "School CRM"
    ]] ]},
    {"doctype": "Number Card", "filters": [["name", "in", [
        "Technician Utilization Snapshot",
        "Orders At Risk"
    ]] ]},
    {"doctype": "Dashboard Chart", "filters": [["name", "in", [
        "Technician Utilization Trend",
        "Repair Cycle Time Trend",
        "Parts Margin By Job",
        "Deposit Collection Hours",
        "Mail-In SLA Hours",
        "Rental Utilization",
        "Service Plan Coverage"
    ]] ]},
    {"doctype": "Role Profile", "filters": [["role_profile", "like", "Repair Portal - %"]]},
    {"doctype": "Kanban Board", "filters": [["name", "=", "Repair Orders by Bench"]]},
>>>>>>> 05b4e52c
]

doctype_js = {
    "Repair Order": "repair_portal/doctype/repair_order/repair_order.js",
}

portal_menu_items = [
    {"title": "Mail-In Repair", "route": "/mail-in-repair"},
    {"title": "Service Plans", "route": "/service-plans", "reference_doctype": "Service Plan Enrollment"},
    {"title": "Teacher Portal", "route": "/teacher-portal", "role": "School/Teacher"},
]

has_permission = {
    "Mail In Repair Request": "repair_portal.repair_portal.permissions.mail_in_request.has_permission",
    "Repair Order": "repair_portal.repair_portal.permissions.repair_order.has_permission",
    "Instrument": "repair_portal.repair_portal.permissions.instrument.has_permission",
    "Clarinet Intake": "repair_portal.repair_portal.permissions.clarinet_intake.has_permission",
    "Repair Estimate": "repair_portal.repair_portal.permissions.repair_estimate.has_permission",
    "Rental Contract": "repair_portal.repair_portal.permissions.rental_contract.has_permission",
    "Service Plan Enrollment": "repair_portal.repair_portal.permissions.service_plan_enrollment.has_permission",
}

# fire this before any DDL, patches or fixtures run
before_install = [
    "repair_portal.install.seed_email_groups.ensure_email_groups",
    "repair_portal.install.check_setup_complete",
    "repair_portal.install.seed_item_groups_after_migrate",
]

after_install = [
    "repair_portal.scripts.hooks.reload_all_doctypes.reload_all_doctypes",
    "repair_portal.install.seed_all_from_schemas",
    "repair_portal.install.create_custom_fields",
    "repair_portal.utils.install.install_consent_artifacts.install_or_update_consent_artifacts",
]

after_migrate = [
    "repair_portal.scripts.hooks.reload_all_doctypes.reload_all_doctypes",
    # use if update schemas in scripts/hooks/schemas/*
    #   "repair_portal.install.seed_item_groups_after_migrate",
    #   "repair_portal.install.seed_all_from_schemas",
    # Ensure Consent Artifacts are installed/updated
    # 'repair_portal.utils.install.ensure_workflow_prereqs.ensure_workflow_prereqs',
    "repair_portal.utils.install.install_consent_artifacts.install_or_update_consent_artifacts",
    "repair_portal.patches.post_install.001_fix_player_profile_settings_email_group.execute",
]


doc_events = {
    "Repair Order": {
        "validate": [
            "repair_portal.repair_portal.utils.barcode.ensure_repair_order_barcode",
            "repair_portal.repair_portal.doctype.repair_order.repair_order_capacity.update_capacity_fields"
        ],
        "before_submit": "repair_portal.repair_portal.inventory.material_planner.before_submit",
        "on_submit": [
            "repair_portal.repair.doctype.repair_order.repair_order.RepairOrder.on_submit",
            "repair_portal.repair_portal.inventory.material_planner.on_submit"
        ],
        "on_update_after_submit": "repair_portal.repair_portal.doctype.repair_order.repair_order_capacity.on_update_after_submit",
        "on_cancel": "repair_portal.repair.doctype.repair_order.repair_order.RepairOrder.on_cancel"
    },
    "Clarinet Intake": {
        # after_insert will call our new function
        "after_insert": (
            "repair_portal.intake.doctype.clarinet_intake" + ".clarinet_intake_timeline.add_timeline_entries"
        ),
        "validate": [
            "repair_portal.repair.utils.on_child_validate",
            "repair_portal.repair_portal.utils.barcode.ensure_clarinet_intake_barcode"
        ],
        "on_update": "repair_portal.repair.utils.on_child_validate",
    },
    "Instrument": {
        "validate": "repair_portal.repair_portal.utils.barcode.ensure_instrument_barcode",
        "after_insert": "repair_portal.instrument_profile.services.profile_sync.on_linked_doc_change",
        "on_update": "repair_portal.instrument_profile.services.profile_sync.on_linked_doc_change",
        "on_change": "repair_portal.instrument_profile.services.profile_sync.on_linked_doc_change",
    },
    "Instrument Serial Number": {
        "on_update": "repair_portal.instrument_profile.services.profile_sync.on_linked_doc_change",
    },
    # Optional handlers if these doctypes exist in your app/site:
    "Instrument Condition Record": {
        "after_insert": "repair_portal.instrument_profile.services.profile_sync.on_linked_doc_change",
        "on_update": "repair_portal.instrument_profile.services.profile_sync.on_linked_doc_change",
        "on_trash": "repair_portal.instrument_profile.services.profile_sync.on_linked_doc_change",
    },
    "Instrument Media": {
        "after_insert": "repair_portal.instrument_profile.services.profile_sync.on_linked_doc_change",
        "on_trash": "repair_portal.instrument_profile.services.profile_sync.on_linked_doc_change",
    },
    "Instrument Interaction Log": {
        "after_insert": "repair_portal.instrument_profile.services.profile_sync.on_linked_doc_change",
        "on_trash": "repair_portal.instrument_profile.services.profile_sync.on_linked_doc_change",
    },
    # End Optional handlers
    "Instrument Inspection": {
        "validate": "repair_portal.repair.utils.on_child_validate",
        "on_update": "repair_portal.repair.utils.on_child_validate",
    },
    "Service Plan": {
        "validate": "repair_portal.repair.utils.on_child_validate",
        "on_update": "repair_portal.repair.utils.on_child_validate",
    },
    "Repair Estimate": {
        "validate": "repair_portal.repair.utils.on_child_validate",
        "on_update": "repair_portal.repair.utils.on_child_validate",
    },
    "Final QA Checklist": {
        "validate": "repair_portal.repair.utils.on_child_validate",
        "on_update": "repair_portal.repair.utils.on_child_validate",
    },
    "Measurement Session": {
        "validate": "repair_portal.repair.utils.on_child_validate",
        "on_update": "repair_portal.repair.utils.on_child_validate",
    },
    "Diagnostic Metrics": {
        "validate": "repair_portal.repair.utils.on_child_validate",
        "on_update": "repair_portal.repair.utils.on_child_validate",
    },
    "Repair Task": {
        "validate": "repair_portal.repair.utils.on_child_validate",
        "on_update": "repair_portal.repair.utils.on_child_validate",
    },
    "Sales Invoice": {
        "before_insert": "repair_portal.repair_portal.utils.pos.suggest_repair_class_upsells",
    },
    "Stock Entry": {
        "after_submit": "repair_portal.repair.hooks_stock_entry.after_submit_stock_entry",
    },
    "Payment Request": {
        "on_update": "repair_portal.repair_portal.doctype.customer_approval.payment_hooks.handle_payment_request_update",
    },
}


scheduler_events = {
    "hourly": [
        "repair_portal.core.tasks.sla_breach_scan",
        "repair_portal.core.tasks.finalize_billing_packets",
        "repair_portal.repair_portal.service_plans.automation.process_autopay",
    ],
    "daily": [
        "repair_portal.intake.tasks.cleanup_intake_sessions",
        "repair_portal.core.tasks.send_feedback_requests",
<<<<<<< HEAD
        "repair_portal.customer.tasks.warranty.dispatch_warranty_reminders",
=======
        "repair_portal.repair_portal.doctype.repair_order.repair_order_capacity.recompute_capacity_snapshot",
        "repair_portal.repair_portal.service_plans.automation.queue_renewal_notifications",
        "repair_portal.repair_portal.utils.compliance.anonymize_closed_repairs",
>>>>>>> 05b4e52c
    ],
}

website_route_rules = [
    {"from_route": "/repair-status/<portal_token>", "to_route": "repair-status"},
    {"from_route": "/quote/<name>", "to_route": "quote"},
    {"from_route": "/scan", "to_route": "scan"},
]

# --- [BEGIN Repair Portal (Repair workflow) additions] ---

portal_menu_items = [
    {"title": "Mail-In Repair", "route": "/mail-in-repair", "role": "Customer"},
    {"title": "Scan Tag", "route": "/scan", "role": "Repair Technician"},
]<|MERGE_RESOLUTION|>--- conflicted
+++ resolved
@@ -32,51 +32,7 @@
     ]] ]},
     {"doctype": "Email Group", "filters": [["title", "=", "Player Newsletter"]]},
     {"doctype": "Series", "filters": [["name", "in", ["PLAYER-"]]]},
-<<<<<<< HEAD
     {"doctype": "Clarinet Estimator Pricing Rule"},
-=======
-    {"doctype": "Workflow", "filters": [["name", "in", [
-        "Repair Order Lifecycle",
-        "Mail-In Repair Request Lifecycle",
-        "Repair Estimate Approval",
-        "Rental Contract Lifecycle",
-        "Service Plan Enrollment Lifecycle",
-        "Warranty Claim Lifecycle"
-    ]]]},
-    {"doctype": "Notification", "filters": [["name", "in", [
-        "Repair Order Awaiting Arrival Guidance",
-        "Repair Order Checked-In Update",
-        "Repair Quote Ready",
-        "Repair Quote Approved",
-        "Repair Order Ready To Ship"
-    ]]]},
-    {"doctype": "Print Format", "filters": [["name", "in", [
-        "Clarinet Intake Receipt",
-        "Repair Order Job Traveler",
-        "Clarinet QC Checklist",
-        "Shipping Cover Sheet"
-    ]]]},
-    {"doctype": "Workspace", "filters": [["name", "in", [
-        "Repair Scheduling",
-        "Shop Ops",
-        "School CRM"
-    ]] ]},
-    {"doctype": "Number Card", "filters": [["name", "in", [
-        "Technician Utilization Snapshot",
-        "Orders At Risk"
-    ]] ]},
-    {"doctype": "Dashboard Chart", "filters": [["name", "in", [
-        "Technician Utilization Trend",
-        "Repair Cycle Time Trend",
-        "Parts Margin By Job",
-        "Deposit Collection Hours",
-        "Mail-In SLA Hours",
-        "Rental Utilization",
-        "Service Plan Coverage"
-    ]] ]},
-    {"doctype": "Role Profile", "filters": [["role_profile", "like", "Repair Portal - %"]]},
-    {"doctype": "Kanban Board", "filters": [["name", "=", "Repair Orders by Bench"]]},
->>>>>>> 05b4e52c
 ]
 
 doctype_js = {
@@ -223,13 +179,10 @@
     "daily": [
         "repair_portal.intake.tasks.cleanup_intake_sessions",
         "repair_portal.core.tasks.send_feedback_requests",
-<<<<<<< HEAD
         "repair_portal.customer.tasks.warranty.dispatch_warranty_reminders",
-=======
         "repair_portal.repair_portal.doctype.repair_order.repair_order_capacity.recompute_capacity_snapshot",
         "repair_portal.repair_portal.service_plans.automation.queue_renewal_notifications",
         "repair_portal.repair_portal.utils.compliance.anonymize_closed_repairs",
->>>>>>> 05b4e52c
     ],
 }
 
