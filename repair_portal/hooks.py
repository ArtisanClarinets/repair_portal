# relative path: repair_portal/hooks.py
# date updated: 2025-07-02
# version: 1.0.1
# purpose: App configuration hooks and fixtures declaration
# notes: Added fixture export for Technician page

app_name = "repair_portal"
app_title = "Repair Portal"
app_publisher = "DT"
app_description = "Portals for the Repair Portal App"
app_email = "DT@DT.com"
app_license = "mit"
app_version = "1.2.2"


app_include_css = [
<<<<<<< HEAD
         "/public/css/clarinetfest.css",
         "/public/css/product_catalog.css",
        "/assets/repair_portal/dashboard.bundle.css",
=======
    "/public/css/clarinetfest.css",
    "/public/css/product_catalog.css",
>>>>>>> b27ec923
]


app_include_js = [
    "/public/js/client_portal/client_portal.bundle.js",
    "/public/js/technician_dashboard/technician_dashboard.bundle.js",
    "/public/js/technician_dashboard/index.dum.js",
    "/public/js/recording_analyzer.bundle.js",
    "/public/js/intonation_recorder.bundle.js",
<<<<<<< HEAD
    "/assets/repair_portal/dashboard.bundle.js",
=======
    "/public/js/client_portal/client_profile/client_profile.bundle.js"
>>>>>>> b27ec923
]

fixtures = [
    "Workflow",
    "Workflow State",
    "Workflow Action",
    "Dashboard Chart",
    "Print Format",
    "Report",
    "Web Form",
    "Server Script",
    "Client Script",
    "Dashboard",
    "Notification",
    "Workspace",
    "Page",
    "Role",
    "Role Profile",
    "Number Card",
    {
        "doctype": "Page",
        "filters": [["name", "in", ["technician"]]],
    },
]

# Other hooks remain unchanged


after_install = [
    "repair_portal.scripts.hooks.reload_all_doctypes.reload_all_doctypes",
]
after_migrate = ["repair_portal.scripts.hooks.reload_all_doctypes.reload_all_doctypes"]

doc_events = {
    "Repair Order": {
        "on_submit": "repair_portal.repair_order.doctype.repair_order.repair_order.RepairOrder.on_submit",
        "on_cancel": "repair_portal.repair_order.doctype.repair_order.repair_order.RepairOrder.on_cancel"
    }
<<<<<<< HEAD
}

portal_menu_items = [
    {
        "title": "My Dashboard",
        "route": "/me/dashboard",
        "reference_doctype": "Client Profile",
        "role": "Customer",
    }
]

=======
}
>>>>>>> b27ec923
<|MERGE_RESOLUTION|>--- conflicted
+++ resolved
@@ -14,14 +14,10 @@
 
 
 app_include_css = [
-<<<<<<< HEAD
-         "/public/css/clarinetfest.css",
-         "/public/css/product_catalog.css",
-        "/assets/repair_portal/dashboard.bundle.css",
-=======
-    "/public/css/clarinetfest.css",
-    "/public/css/product_catalog.css",
->>>>>>> b27ec923
+
+        "/public/css/clarinetfest.css",
+        "/public/css/product_catalog.css",
+        "/public/css/dashboard.bundle.css",
 ]
 
 
@@ -31,11 +27,8 @@
     "/public/js/technician_dashboard/index.dum.js",
     "/public/js/recording_analyzer.bundle.js",
     "/public/js/intonation_recorder.bundle.js",
-<<<<<<< HEAD
     "/assets/repair_portal/dashboard.bundle.js",
-=======
-    "/public/js/client_portal/client_profile/client_profile.bundle.js"
->>>>>>> b27ec923
+    "/public/js/client_portal/client_profile/client_profile.bundle.js",
 ]
 
 fixtures = [
@@ -74,10 +67,9 @@
         "on_submit": "repair_portal.repair_order.doctype.repair_order.repair_order.RepairOrder.on_submit",
         "on_cancel": "repair_portal.repair_order.doctype.repair_order.repair_order.RepairOrder.on_cancel"
     }
-<<<<<<< HEAD
 }
 
-portal_menu_items = [
+add_portal_menu_items = [
     {
         "title": "My Dashboard",
         "route": "/me/dashboard",
@@ -86,6 +78,4 @@
     }
 ]
 
-=======
-}
->>>>>>> b27ec923
+
